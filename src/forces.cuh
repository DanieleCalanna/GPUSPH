/*  Copyright 2011 Alexis Herault, Giuseppe Bilotta, Robert A. Dalrymple, Eugenio Rustico, Ciro Del Negro

	Istituto de Nazionale di Geofisica e Vulcanologia
          Sezione di Catania, Catania, Italy

    Universita di Catania, Catania, Italy

    Johns Hopkins University, Baltimore, MD

    This file is part of GPUSPH.

    GPUSPH is free software: you can redistribute it and/or modify
    it under the terms of the GNU General Public License as published by
    the Free Software Foundation, either version 3 of the License, or
    (at your option) any later version.

    GPUSPH is distributed in the hope that it will be useful,
    but WITHOUT ANY WARRANTY; without even the implied warranty of
    MERCHANTABILITY or FITNESS FOR A PARTICULAR PURPOSE.  See the
    GNU General Public License for more details.

    You should have received a copy of the GNU General Public License
    along with GPUSPH.  If not, see <http://www.gnu.org/licenses/>.
*/

#ifndef _FORCES_CUH_
#define _FORCES_CUH_

#include "particledefine.h"
<<<<<<< HEAD
#include "physparams.h"
#include "simparams.h"
=======
>>>>>>> f4cb1de8

/* Important notes on block sizes:
	- all kernels accessing the neighbor list MUST HAVE A BLOCK
	MULTIPLE OF NEIBINDEX_INTERLEAVE
	- a parallel reduction for adaptive dt is done inside forces, block
	size for forces MUST BE A POWER OF 2
 */
#if (__COMPUTE__ >= 30)
<<<<<<< HEAD
	#define BLOCK_SIZE_FORCES		256
=======
	#define BLOCK_SIZE_FORCES		128
>>>>>>> f4cb1de8
	#define BLOCK_SIZE_CALCVORT		256
	#define MIN_BLOCKS_CALCVORT		8
	#define BLOCK_SIZE_CALCTEST		256
	#define MIN_BLOCKS_CALCTEST		8
	#define BLOCK_SIZE_SHEPARD		256
	#define MIN_BLOCKS_SHEPARD		8
	#define BLOCK_SIZE_MLS			256
	#define MIN_BLOCKS_MLS			8
	#define BLOCK_SIZE_SPS			256
	#define MIN_BLOCKS_SPS			8
	#define BLOCK_SIZE_FMAX			256
	#define MAX_BLOCKS_FMAX			64
#elif (__COMPUTE__ == 20 || __COMPUTE__ == 21)
	#define BLOCK_SIZE_FORCES		128
	#define BLOCK_SIZE_CALCVORT		128
	#define MIN_BLOCKS_CALCVORT		6
	#define BLOCK_SIZE_CALCTEST		128
	#define MIN_BLOCKS_CALCTEST		6
	#define BLOCK_SIZE_SHEPARD		128
	#define MIN_BLOCKS_SHEPARD		6
	#define BLOCK_SIZE_MLS			128
	#define MIN_BLOCKS_MLS			6
	#define BLOCK_SIZE_SPS			128
	#define MIN_BLOCKS_SPS			6
	#define BLOCK_SIZE_FMAX			256
	#define MAX_BLOCKS_FMAX			64
#else
	#define BLOCK_SIZE_FORCES		64
	#define BLOCK_SIZE_CALCVORT		128
	#define MIN_BLOCKS_CALCVORT		1
	#define BLOCK_SIZE_CALCTEST		128
	#define MIN_BLOCKS_CALCTEST		1
	#define BLOCK_SIZE_SHEPARD		224
	#define MIN_BLOCKS_SHEPARD		1
	#define BLOCK_SIZE_MLS			128
	#define MIN_BLOCKS_MLS			1
	#define BLOCK_SIZE_SPS			128
	#define MIN_BLOCKS_SPS			1
	#define BLOCK_SIZE_FMAX			256
	#define MAX_BLOCKS_FMAX			64
#endif


extern "C"
{
void
<<<<<<< HEAD
setforcesconstants(const SimParams *simaprams, const PhysParams *physparams);

void
getforcesconstants(PhysParams *physparams);

void
setplaneconstants(int numPlanes, const float* PlanesDiv, const float4* Planes);

void
setgravity(float3 const& gravity);

void
setforcesrbcg(const float3* cg, int numbodies);

void
setforcesrbstart(const uint* rbfirstindex, int numbodies);
=======
setforcesconstants(const SimParams & simaprams, const PhysParams & physparams,
					const uint3 gridSize, const float3 cellSize, const uint numParticles);

void
getforcesconstants(PhysParams & physparams);

void
setplaneconstants(int numPlanes, float* PlanesDiv, float4* Planes);

void
setgravity(float3 gravity);

void
setforcesrbcg(float3* cg, int numbodies);

void
setforcesrbstart(uint* rbfirstindex, int numbodies);
>>>>>>> f4cb1de8

float
forces(	float4*			pos,
		float4*			vel,
		float4*			forces,
		float4*			rbforces,
		float4*			rbtorques,
		float4*			xsph,
		particleinfo*	info,
		uint*			particleHash,
		uint*			cellStart,
		neibdata*		neibsList,
		uint			numParticles,
		float			slength,
		float			dt,
		bool			dtadapt,
		float			dtadaptfactor,
		bool			xsphcorr,
		KernelType		kerneltype,
		float			influenceradius,
		ViscosityType	visctype,
		float			visccoeff,
		float*			cfl,
		float*			tempCfl,
		float2*			tau[],
		SPHFormulation	sph_formulation,
		BoundaryType	boundarytype,
		bool			usedem);

void
shepard(float4*		pos,
		float4*		oldVel,
		float4*		newVel,
		particleinfo	*info,
		uint*		particleHash,
		uint*		cellStart,
		neibdata*	neibsList,
		uint		numParticles,
		float		slength,
		int			kerneltype,
		float		influenceradius);

void
mls(float4*		pos,
	float4*		oldVel,
	float4*		newVel,
	particleinfo	*info,
	uint*		particleHash,
	uint*		cellStart,
	neibdata*	neibsList,
	uint		numParticles,
	float		slength,
	int			kerneltype,
	float		influenceradius);


void
vorticity(	float4*		pos,
			float4*		vel,
			float3*		vort,
			particleinfo*	info,
			uint*		particleHash,
			uint*		cellStart,
			neibdata*	neibsList,
			uint		numParticles,
			float		slength,
			int			kerneltype,
			float		influenceradius);

//Testpoints
void
testpoints(	float4*		pos,
			float4*		newVel,
			particleinfo*	info,
			uint*		particleHash,
			uint*		cellStart,
			neibdata*	neibsList,
			uint		numParticles,
			float		slength,
			int			kerneltype,
			float		influenceradius);

// Free surface detection
void
surfaceparticle(	float4*		pos,
			float4*		vel,
		    float4*     normals,
			particleinfo*	info,
			particleinfo*  newInfo,
			uint*		particleHash,
			uint*		cellStart,
			neibdata*	neibsList,
			uint		numParticles,
			float		slength,
			int			kerneltype,
			float		influenceradius,
			bool        savenormals);

void
setDemTexture(const float *hDem, int width, int height);

void
releaseDemTexture();

void
reduceRbForces(	float4*		forces,
				float4*		torques,
				uint*		rbnum,
				uint*		lastindex,
				float3*		totalforce,
				float3*		totaltorque,
				uint		numbodies,
				uint		numBodiesParticles);

uint
getFmaxElements(const uint n);

uint
getFmaxTempStorageSize(const uint n);

float
cflmax( const uint	n,
		float*		cfl,
		float*		tempCfl);

/* Reductions */
void set_reduction_params(void* buffer, size_t blocks,
		size_t blocksize_max, size_t shmem_max);
void unset_reduction_params();

// Compute system energy
void calc_energy(
		float4*			output,
		float4	const*	pos,
		float4	const*	vel,
	particleinfo const*	pinfo,
		uint			numParticles,
		uint			numFluids);
}
#endif<|MERGE_RESOLUTION|>--- conflicted
+++ resolved
@@ -27,11 +27,9 @@
 #define _FORCES_CUH_
 
 #include "particledefine.h"
-<<<<<<< HEAD
 #include "physparams.h"
 #include "simparams.h"
-=======
->>>>>>> f4cb1de8
+#include "hashkey.h"
 
 /* Important notes on block sizes:
 	- all kernels accessing the neighbor list MUST HAVE A BLOCK
@@ -40,11 +38,7 @@
 	size for forces MUST BE A POWER OF 2
  */
 #if (__COMPUTE__ >= 30)
-<<<<<<< HEAD
-	#define BLOCK_SIZE_FORCES		256
-=======
 	#define BLOCK_SIZE_FORCES		128
->>>>>>> f4cb1de8
 	#define BLOCK_SIZE_CALCVORT		256
 	#define MIN_BLOCKS_CALCVORT		8
 	#define BLOCK_SIZE_CALCTEST		256
@@ -91,8 +85,8 @@
 extern "C"
 {
 void
-<<<<<<< HEAD
-setforcesconstants(const SimParams *simaprams, const PhysParams *physparams);
+setforcesconstants(const SimParams *simaprams, const PhysParams *physparams,
+					const uint3 gridSize, const float3 cellSize, const uint numParticles);
 
 void
 getforcesconstants(PhysParams *physparams);
@@ -108,25 +102,6 @@
 
 void
 setforcesrbstart(const uint* rbfirstindex, int numbodies);
-=======
-setforcesconstants(const SimParams & simaprams, const PhysParams & physparams,
-					const uint3 gridSize, const float3 cellSize, const uint numParticles);
-
-void
-getforcesconstants(PhysParams & physparams);
-
-void
-setplaneconstants(int numPlanes, float* PlanesDiv, float4* Planes);
-
-void
-setgravity(float3 gravity);
-
-void
-setforcesrbcg(float3* cg, int numbodies);
-
-void
-setforcesrbstart(uint* rbfirstindex, int numbodies);
->>>>>>> f4cb1de8
 
 float
 forces(	float4*			pos,
