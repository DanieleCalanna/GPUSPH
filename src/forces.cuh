/*  Copyright 2011 Alexis Herault, Giuseppe Bilotta, Robert A. Dalrymple, Eugenio Rustico, Ciro Del Negro

	Istituto de Nazionale di Geofisica e Vulcanologia
          Sezione di Catania, Catania, Italy

    Universita di Catania, Catania, Italy

    Johns Hopkins University, Baltimore, MD

    This file is part of GPUSPH.

    GPUSPH is free software: you can redistribute it and/or modify
    it under the terms of the GNU General Public License as published by
    the Free Software Foundation, either version 3 of the License, or
    (at your option) any later version.

    GPUSPH is distributed in the hope that it will be useful,
    but WITHOUT ANY WARRANTY; without even the implied warranty of
    MERCHANTABILITY or FITNESS FOR A PARTICULAR PURPOSE.  See the
    GNU General Public License for more details.

    You should have received a copy of the GNU General Public License
    along with GPUSPH.  If not, see <http://www.gnu.org/licenses/>.
*/

#ifndef _FORCES_CUH_
#define _FORCES_CUH_

/* Important notes on block sizes:
	- all kernels accessing the neighbor list MUST HAVE A BLOCK
	MULTIPLE OF NEIBINDEX_INTERLEAVE
	- a parallel reduction for adaptive dt is done inside forces, block
	size for forces MUST BE A POWER OF 2
 */
#if (__COMPUTE__ >= 20)
	#define BLOCK_SIZE_FORCES		128
	#define BLOCK_SIZE_CALCVORT		128
	#define MIN_BLOCKS_CALCVORT		6
	#define BLOCK_SIZE_CALCTEST		128
	#define MIN_BLOCKS_CALCTEST		6
	#define BLOCK_SIZE_SHEPARD		128
	#define MIN_BLOCKS_SHEPARD		6
	#define BLOCK_SIZE_MLS			128
	#define MIN_BLOCKS_MLS			6
	#define BLOCK_SIZE_SPS			128
	#define MIN_BLOCKS_SPS			6
	#define BLOCK_SIZE_FMAX			256
	#define MAX_BLOCKS_FMAX			64
#else
<<<<<<< HEAD
	#define BLOCK_SIZE_FORCES		64
=======
>>>>>>> 56359499
	#define BLOCK_SIZE_CALCVORT		128
	#define MIN_BLOCKS_CALCVORT		1
	#define BLOCK_SIZE_CALCTEST		128
	#define MIN_BLOCKS_CALCTEST		1
	#define BLOCK_SIZE_SHEPARD		224
	#define MIN_BLOCKS_SHEPARD		1
	#define BLOCK_SIZE_MLS			128
	#define MIN_BLOCKS_MLS			1
	#define BLOCK_SIZE_SPS			128
	#define MIN_BLOCKS_SPS			1
	#define BLOCK_SIZE_FMAX			256
	#define MAX_BLOCKS_FMAX			64
#endif


extern "C"
{

float
forces(	float4*			pos,
		float4*			vel,
		float4*			forces,
		float4*			rbforces,
		float4*			rbtorques,
		float4*			xsph,
		particleinfo*	info,
		uint*			neibsList,
		uint			numParticles,
		float			slength,
		float			dt,
		bool			dtadapt,
		float			dtadaptfactor,
		bool			xsphcorr,
		KernelType		kerneltype,
		float			influenceradius,
		ViscosityType	visctype,
		float			visccoeff,
		float*			cfl,
		float*			tempCfl,
		uint			numPartsFmax,
		float2*			tau[],
		bool			periodicbound,
		SPHFormulation	sph_formulation,
		BoundaryType	boundarytype,
		bool			usedem);

void
shepard(float4*		pos,
		float4*		oldVel,
		float4*		newVel,
		particleinfo*	info,
		uint*		neibsList,
		uint		numParticles,
		float		slength,
		int			kerneltype,
		float		influenceradius,
		bool		periodicbound);

void
mls(float4*		pos,
	float4*		oldVel,
	float4*		newVel,
	particleinfo*	info,
	uint*		neibsList,
	uint		numParticles,
	float		slength,
	int			kerneltype,
	float		influenceradius,
	bool		periodicbound);

void
vorticity(	float4*		pos,
			float4*		vel,
			float3*		vort,
			particleinfo*	info,
			uint*		neibsList,
			uint		numParticles,
			float		slength,
			int			kerneltype,
			float		influenceradius,
			bool		periodicbound);

//Testpoints
void
testpoints(	float4*		pos,
			float4*		newVel,
			particleinfo*	info,
			uint*		neibsList,
			uint		numParticles,
			float		slength,
			int			kerneltype,
			float		influenceradius,
			bool		periodicbound);

// Free surface detection
void
surfaceparticle(	float4*		pos,
			float4*		vel,
		    float4*     normals,
			particleinfo*	info,
			particleinfo*  newInfo,
			uint*		neibsList,
			uint		numParticles,
			float		slength,
			int			kerneltype,
			float		influenceradius,
			bool		periodicbound,
			bool        savenormals);

void
setDemTexture(float *hDem, int width, int height);

void
releaseDemTexture();

void
reduceRbForces(	float4*		forces,
				float4*		torques,
				uint*		rbnum,
				uint*		lastindex,
				float3*		totalforce,
				float3*		totaltorque,
				uint		numbodies,
				uint		numBodiesParticles);

uint
getNumPartsFmax(const uint n);

uint
getFmaxTempStorageSize(const uint n);

float
cflmax( const uint	n,
		float*		cfl,
		float*		tempCfl);
}
#endif<|MERGE_RESOLUTION|>--- conflicted
+++ resolved
@@ -47,10 +47,7 @@
 	#define BLOCK_SIZE_FMAX			256
 	#define MAX_BLOCKS_FMAX			64
 #else
-<<<<<<< HEAD
 	#define BLOCK_SIZE_FORCES		64
-=======
->>>>>>> 56359499
 	#define BLOCK_SIZE_CALCVORT		128
 	#define MIN_BLOCKS_CALCVORT		1
 	#define BLOCK_SIZE_CALCTEST		128
