/*  Copyright 2011-2013 Alexis Herault, Giuseppe Bilotta, Robert A. Dalrymple, Eugenio Rustico, Ciro Del Negro

    Istituto Nazionale di Geofisica e Vulcanologia
        Sezione di Catania, Catania, Italy

    Università di Catania, Catania, Italy

    Johns Hopkins University, Baltimore, MD

    This file is part of GPUSPH.

    GPUSPH is free software: you can redistribute it and/or modify
    it under the terms of the GNU General Public License as published by
    the Free Software Foundation, either version 3 of the License, or
    (at your option) any later version.

    GPUSPH is distributed in the hope that it will be useful,
    but WITHOUT ANY WARRANTY; without even the implied warranty of
    MERCHANTABILITY or FITNESS FOR A PARTICULAR PURPOSE.  See the
    GNU General Public License for more details.

    You should have received a copy of the GNU General Public License
    along with GPUSPH.  If not, see <http://www.gnu.org/licenses/>.
*/
#include <stdio.h>

#include <thrust/sort.h>
#include <thrust/device_vector.h>

#include "textures.cuh"
#include "buildneibs.cuh"
#include "buildneibs_kernel.cu"

#include "utils.h"

extern "C"
{

void
setneibsconstants(const SimParams *simparams, const PhysParams *physparams,
	float3 const& worldOrigin, uint3 const& gridSize, float3 const& cellSize)
{
<<<<<<< HEAD
=======
	CUDA_SAFE_CALL(cudaMemcpyToSymbol(cuneibs::d_dispvect, &physparams->dispvect, sizeof(float3)));
	CUDA_SAFE_CALL(cudaMemcpyToSymbol(cuneibs::d_dispOffset, &physparams->dispOffset, sizeof(float3)));
	uint maxneibs_time_neibinterleave = simparams->maxneibsnum*NEIBINDEX_INTERLEAVE;
>>>>>>> d5900e29
	CUDA_SAFE_CALL(cudaMemcpyToSymbol(cuneibs::d_maxneibsnum, &simparams->maxneibsnum, sizeof(uint)));

	CUDA_SAFE_CALL(cudaMemcpyToSymbol(cuneibs::d_worldOrigin, &worldOrigin, sizeof(float3)));
	CUDA_SAFE_CALL(cudaMemcpyToSymbol(cuneibs::d_cellSize, &cellSize, sizeof(float3)));
	CUDA_SAFE_CALL(cudaMemcpyToSymbol(cuneibs::d_gridSize, &gridSize, sizeof(uint3)));
}


void
getneibsconstants(SimParams *simparams, PhysParams *physparams)
{
<<<<<<< HEAD
=======
	CUDA_SAFE_CALL(cudaMemcpyFromSymbol(&physparams->dispvect, cuneibs::d_dispvect, sizeof(float3), 0));
	CUDA_SAFE_CALL(cudaMemcpyFromSymbol(&physparams->dispOffset, cuneibs::d_dispOffset, sizeof(float3), 0));
>>>>>>> d5900e29
	CUDA_SAFE_CALL(cudaMemcpyFromSymbol(&simparams->maxneibsnum, cuneibs::d_maxneibsnum, sizeof(uint), 0));
}


void
resetneibsinfo(void)
{
	uint temp = 0;
	CUDA_SAFE_CALL(cudaMemcpyToSymbol(cuneibs::d_numInteractions, &temp, sizeof(int)));
	CUDA_SAFE_CALL(cudaMemcpyToSymbol(cuneibs::d_maxNeibs, &temp, sizeof(int)));
}


void
getneibsinfo(TimingInfo & timingInfo)
{
	CUDA_SAFE_CALL(cudaMemcpyFromSymbol(&timingInfo.numInteractions, cuneibs::d_numInteractions, sizeof(int), 0));
	CUDA_SAFE_CALL(cudaMemcpyFromSymbol(&timingInfo.maxNeibs, cuneibs::d_maxNeibs, sizeof(int), 0));
}


void
calcHash(float4*	pos,
<<<<<<< HEAD
=======
#if HASH_KEY_SIZE >= 64
		 particleinfo *pinfo,
		 uint*		compactDeviceMap,
#endif
>>>>>>> d5900e29
		 hashKey*	particleHash,
		 uint*		particleIndex,
		 const particleinfo* particleInfo,
		 const uint		numParticles,
		 const int		periodicbound)
{
	uint numThreads = min(BLOCK_SIZE_CALCHASH, numParticles);
	uint numBlocks = div_up(numParticles, numThreads);

	//TODO: implement other peridodicty than XPERIODIC
	switch (periodicbound) {
		case 0:
			cuneibs::calcHashDevice<0><<< numBlocks, numThreads >>>(pos, particleHash, particleIndex,
					   particleInfo, numParticles);
			break;

		default:
			cuneibs::calcHashDevice<XPERIODIC><<< numBlocks, numThreads >>>(pos, particleHash, particleIndex,
								   particleInfo, numParticles);
			break;
	}

<<<<<<< HEAD
=======
	cuneibs::calcHashDevice<<< numBlocks, numThreads >>>(pos,
#if HASH_KEY_SIZE >= 64
		pinfo,
		compactDeviceMap,
#endif
		particleHash, particleIndex,
		gridSize, cellSize, worldOrigin, numParticles);
	
>>>>>>> d5900e29
	// check if kernel invocation generated an error
	CUT_CHECK_ERROR("CalcHash kernel execution failed");
}

<<<<<<< HEAD
void
inverseParticleIndex (	uint*	particleIndex,
			uint*	inversedParticleIndex,
			uint	numParticles)
=======

void reorderDataAndFindCellStart(	uint*			cellStart,		// output: cell start index
									uint*			cellEnd,		// output: cell end index
									float4*			newPos,			// output: sorted positions
									float4*			newVel,			// output: sorted velocities
									particleinfo*	newInfo,		// output: sorted info
									hashKey*		particleHash,   // input: sorted grid hashes
									uint*			particleIndex,  // input: sorted particle indices
									float4*			oldPos,			// input: sorted position array
									float4*			oldVel,			// input: sorted velocity array
									particleinfo*	oldInfo,		// input: sorted info array
#if HASH_KEY_SIZE >= 64
									uint*			segmentStart,
#endif
									uint			numParticles,
									uint			numGridCells)
>>>>>>> d5900e29
{
	int numThreads = min(BLOCK_SIZE_REORDERDATA, numParticles);
	int numBlocks = (int) ceil(numParticles / (float) numThreads);

	cuneibs::inverseParticleIndexDevice<<< numBlocks, numThreads >>>(particleIndex, inversedParticleIndex, numParticles);
	
	// check if kernel invocation generated an error
	CUT_CHECK_ERROR("InverseParticleIndex kernel execution failed");	
}


void reorderDataAndFindCellStart(	uint*				cellStart,			// output: cell start index
									uint*				cellEnd,			// output: cell end index
									float4*				newPos,				// output: sorted positions
									float4*				newVel,				// output: sorted velocities
									particleinfo*		newInfo,			// output: sorted info
									float4*				newBoundElement,	// output: sorted boundary elements
									float4*				newGradGamma,		// output: sorted gradient gamma
									vertexinfo*			newVertices,		// output: sorted vertices
									float*				newPressure,		// output: sorted pressure
									float*				newTKE,				// output: k for k-e model
									float*				newEps,				// output: e for k-e model
									float*				newTurbVisc,		// output: eddy viscosity
									float*				newStrainRate,		// output: strain rate
									const hashKey*		particleHash,   	// input: sorted grid hashes
									const uint*			particleIndex,  	// input: sorted particle indices
									const float4*		oldPos,				// input: unsorted positions
									const float4*		oldVel,				// input: unsorted velocities
									const particleinfo*	oldInfo,			// input: unsorted info
									const float4*		oldBoundElement,	// input: sorted boundary elements
									const float4*		oldGradGamma,		// input: sorted gradient gamma
									const vertexinfo*	oldVertices,		// input: sorted vertices
									const float*		oldPressure,		// input: sorted pressure
									const float*		oldTKE,				// input: k for k-e model
									const float*		oldEps,				// input: e for k-e model
									const float*		oldTurbVisc,		// input: eddy viscosity
									const float*		oldStrainRate,		// input: strain rate
									const uint			numParticles,
									const uint			numGridCells,
									uint*				inversedParticleIndex)
{
	uint numThreads = min(BLOCK_SIZE_REORDERDATA, numParticles);
	uint numBlocks = div_up(numParticles, numThreads);
	
	// now in a separate function
	// CUDA_SAFE_CALL(cudaMemset(cellStart, 0xffffffff, numGridCells*sizeof(uint)));

	CUDA_SAFE_CALL(cudaBindTexture(0, posTex, oldPos, numParticles*sizeof(float4)));
	CUDA_SAFE_CALL(cudaBindTexture(0, velTex, oldVel, numParticles*sizeof(float4)));
	CUDA_SAFE_CALL(cudaBindTexture(0, infoTex, oldInfo, numParticles*sizeof(particleinfo)));
	CUDA_SAFE_CALL(cudaBindTexture(0, boundTex, oldBoundElement, numParticles*sizeof(float4)));
	CUDA_SAFE_CALL(cudaBindTexture(0, gamTex, oldGradGamma, numParticles*sizeof(float4)));
	CUDA_SAFE_CALL(cudaBindTexture(0, vertTex, oldVertices, numParticles*sizeof(vertexinfo)));
	CUDA_SAFE_CALL(cudaBindTexture(0, presTex, oldPressure, numParticles*sizeof(float)));

	CUDA_SAFE_CALL(cudaBindTexture(0, keps_kTex, oldTKE, numParticles*sizeof(float)));
	CUDA_SAFE_CALL(cudaBindTexture(0, keps_eTex, oldEps, numParticles*sizeof(float)));
	CUDA_SAFE_CALL(cudaBindTexture(0, tviscTex, oldTurbVisc, numParticles*sizeof(float)));
	CUDA_SAFE_CALL(cudaBindTexture(0, strainTex, oldStrainRate, numParticles*sizeof(float)));
	

	uint smemSize = sizeof(uint)*(numThreads+1);
	cuneibs::reorderDataAndFindCellStartDevice<<< numBlocks, numThreads, smemSize >>>(cellStart, cellEnd, newPos,
<<<<<<< HEAD
												newVel, newInfo, newBoundElement, newGradGamma, newVertices, newPressure, newTKE, newEps, newTurbVisc, newStrainRate,
												particleHash, particleIndex, numParticles, inversedParticleIndex);

=======
													newVel, newInfo, particleHash, particleIndex,
#if HASH_KEY_SIZE >= 64
													segmentStart,
#endif
													numParticles);
	
>>>>>>> d5900e29
	// check if kernel invocation generated an error
	CUT_CHECK_ERROR("ReorderDataAndFindCellStart kernel execution failed");

	CUDA_SAFE_CALL(cudaUnbindTexture(posTex));
	CUDA_SAFE_CALL(cudaUnbindTexture(velTex));
	CUDA_SAFE_CALL(cudaUnbindTexture(infoTex));
	CUDA_SAFE_CALL(cudaUnbindTexture(boundTex));
	CUDA_SAFE_CALL(cudaUnbindTexture(gamTex));
	CUDA_SAFE_CALL(cudaUnbindTexture(vertTex));
	CUDA_SAFE_CALL(cudaUnbindTexture(presTex));

	CUDA_SAFE_CALL(cudaUnbindTexture(keps_kTex));
	CUDA_SAFE_CALL(cudaUnbindTexture(keps_eTex));
	CUDA_SAFE_CALL(cudaUnbindTexture(tviscTex));
	CUDA_SAFE_CALL(cudaUnbindTexture(strainTex));
}


void
buildNeibsList(	neibdata*			neibsList,
				const float4*		pos,
				const particleinfo*	info,
				const hashKey*		particleHash,
				const uint*			cellStart,
				const uint*			cellEnd,
				const uint			numParticles,
				const uint			particleRangeEnd,
				const uint			gridCells,
				const float			sqinfluenceradius,
				const int			periodicbound)
{
<<<<<<< HEAD
	const uint numThreads = min(BLOCK_SIZE_BUILDNEIBS, numParticles);
	const uint numBlocks = div_up(numParticles, numThreads);
=======
	const int numThreads = min(BLOCK_SIZE_BUILDNEIBS, particleRangeEnd);
	const int numBlocks = (int) ceil(particleRangeEnd / (float) numThreads);
>>>>>>> d5900e29

	// bind textures to read all particles, not only internal ones
	#if (__COMPUTE__ < 20)
	CUDA_SAFE_CALL(cudaBindTexture(0, posTex, pos, numParticles*sizeof(float4)));
	#endif
	CUDA_SAFE_CALL(cudaBindTexture(0, infoTex, info, numParticles*sizeof(particleinfo)));
	CUDA_SAFE_CALL(cudaBindTexture(0, cellStartTex, cellStart, gridCells*sizeof(uint)));
	CUDA_SAFE_CALL(cudaBindTexture(0, cellEndTex, cellEnd, gridCells*sizeof(uint)));
<<<<<<< HEAD

	switch (periodicbound) {
		case 0:
			cuneibs::buildNeibsListDevice<0, true><<< numBlocks, numThreads >>>(
					#if (__COMPUTE__ >= 20)
					pos,
					#endif
					particleHash,neibsList, numParticles, sqinfluenceradius);
		break;

		case 1:
				cuneibs::buildNeibsListDevice<1, true><<< numBlocks, numThreads >>>(
						#if (__COMPUTE__ >= 20)
						pos,
						#endif
						particleHash,neibsList, numParticles, sqinfluenceradius);
				break;

		case 2:
				cuneibs::buildNeibsListDevice<2, true><<< numBlocks, numThreads >>>(
						#if (__COMPUTE__ >= 20)
						pos,
						#endif
						particleHash,neibsList, numParticles, sqinfluenceradius);
				break;

		case 3:
				cuneibs::buildNeibsListDevice<3, true><<< numBlocks, numThreads >>>(
						#if (__COMPUTE__ >= 20)
						pos,
						#endif
						particleHash,neibsList, numParticles, sqinfluenceradius);
				break;

		case 4:
				cuneibs::buildNeibsListDevice<4, true><<< numBlocks, numThreads >>>(
						#if (__COMPUTE__ >= 20)
						pos,
						#endif
						particleHash,neibsList, numParticles, sqinfluenceradius);
				break;

		case 5:
				cuneibs::buildNeibsListDevice<5, true><<< numBlocks, numThreads >>>(
						#if (__COMPUTE__ >= 20)
						pos,
						#endif
						particleHash,neibsList, numParticles, sqinfluenceradius);
				break;

		case 6:
				cuneibs::buildNeibsListDevice<6, true><<< numBlocks, numThreads >>>(
						#if (__COMPUTE__ >= 20)
						pos,
						#endif
						particleHash,neibsList, numParticles, sqinfluenceradius);
				break;

		case 7:
				cuneibs::buildNeibsListDevice<7, true><<< numBlocks, numThreads >>>(
						#if (__COMPUTE__ >= 20)
						pos,
						#endif
						particleHash,neibsList, numParticles, sqinfluenceradius);
				break;
	}
=======
	
	if (periodicbound)
		cuneibs::buildNeibsListDevice<true, true><<< numBlocks, numThreads >>>(
			#if (__COMPUTE__ >= 20)			
			pos, 
			#endif
			neibsList, gridSize, cellSize, worldOrigin, particleRangeEnd, sqinfluenceradius);
	else
		cuneibs::buildNeibsListDevice<false, true><<< numBlocks, numThreads >>>(
			#if (__COMPUTE__ >= 20)			
			pos, 
			# endif
			neibsList, gridSize, cellSize, worldOrigin, particleRangeEnd, sqinfluenceradius);
>>>>>>> d5900e29
		
	// check if kernel invocation generated an error
	CUT_CHECK_ERROR("BuildNeibs kernel execution failed");
	
	#if (__COMPUTE__ < 20)
	CUDA_SAFE_CALL(cudaUnbindTexture(posTex));
	#endif
	CUDA_SAFE_CALL(cudaUnbindTexture(infoTex));
	CUDA_SAFE_CALL(cudaUnbindTexture(cellStartTex));
	CUDA_SAFE_CALL(cudaUnbindTexture(cellEndTex));
}

void
sort(hashKey*	particleHash, uint*	particleIndex, uint	numParticles)
{
	thrust::device_ptr<hashKey> particleHash_devptr = thrust::device_pointer_cast(particleHash);
	thrust::device_ptr<uint> particleIndex_devptr = thrust::device_pointer_cast(particleIndex);
	
	thrust::sort_by_key(particleHash_devptr, particleHash_devptr + numParticles, particleIndex_devptr);

}
}<|MERGE_RESOLUTION|>--- conflicted
+++ resolved
@@ -40,12 +40,6 @@
 setneibsconstants(const SimParams *simparams, const PhysParams *physparams,
 	float3 const& worldOrigin, uint3 const& gridSize, float3 const& cellSize)
 {
-<<<<<<< HEAD
-=======
-	CUDA_SAFE_CALL(cudaMemcpyToSymbol(cuneibs::d_dispvect, &physparams->dispvect, sizeof(float3)));
-	CUDA_SAFE_CALL(cudaMemcpyToSymbol(cuneibs::d_dispOffset, &physparams->dispOffset, sizeof(float3)));
-	uint maxneibs_time_neibinterleave = simparams->maxneibsnum*NEIBINDEX_INTERLEAVE;
->>>>>>> d5900e29
 	CUDA_SAFE_CALL(cudaMemcpyToSymbol(cuneibs::d_maxneibsnum, &simparams->maxneibsnum, sizeof(uint)));
 
 	CUDA_SAFE_CALL(cudaMemcpyToSymbol(cuneibs::d_worldOrigin, &worldOrigin, sizeof(float3)));
@@ -57,11 +51,6 @@
 void
 getneibsconstants(SimParams *simparams, PhysParams *physparams)
 {
-<<<<<<< HEAD
-=======
-	CUDA_SAFE_CALL(cudaMemcpyFromSymbol(&physparams->dispvect, cuneibs::d_dispvect, sizeof(float3), 0));
-	CUDA_SAFE_CALL(cudaMemcpyFromSymbol(&physparams->dispOffset, cuneibs::d_dispOffset, sizeof(float3), 0));
->>>>>>> d5900e29
 	CUDA_SAFE_CALL(cudaMemcpyFromSymbol(&simparams->maxneibsnum, cuneibs::d_maxneibsnum, sizeof(uint), 0));
 }
 
@@ -85,16 +74,12 @@
 
 void
 calcHash(float4*	pos,
-<<<<<<< HEAD
-=======
-#if HASH_KEY_SIZE >= 64
-		 particleinfo *pinfo,
-		 uint*		compactDeviceMap,
-#endif
->>>>>>> d5900e29
 		 hashKey*	particleHash,
 		 uint*		particleIndex,
 		 const particleinfo* particleInfo,
+#if HASH_KEY_SIZE >= 64
+		 uint*		compactDeviceMap,
+#endif
 		 const uint		numParticles,
 		 const int		periodicbound)
 {
@@ -105,66 +90,46 @@
 	switch (periodicbound) {
 		case 0:
 			cuneibs::calcHashDevice<0><<< numBlocks, numThreads >>>(pos, particleHash, particleIndex,
-					   particleInfo, numParticles);
+					   particleInfo,
+#if HASH_KEY_SIZE >= 64
+					   compactDeviceMap,
+#endif
+					   numParticles);
 			break;
 
 		default:
 			cuneibs::calcHashDevice<XPERIODIC><<< numBlocks, numThreads >>>(pos, particleHash, particleIndex,
-								   particleInfo, numParticles);
+					   particleInfo,
+#if HASH_KEY_SIZE >= 64
+					   compactDeviceMap,
+#endif
+					   numParticles);
 			break;
 	}
 
-<<<<<<< HEAD
-=======
-	cuneibs::calcHashDevice<<< numBlocks, numThreads >>>(pos,
-#if HASH_KEY_SIZE >= 64
-		pinfo,
-		compactDeviceMap,
-#endif
-		particleHash, particleIndex,
-		gridSize, cellSize, worldOrigin, numParticles);
-	
->>>>>>> d5900e29
 	// check if kernel invocation generated an error
 	CUT_CHECK_ERROR("CalcHash kernel execution failed");
 }
 
-<<<<<<< HEAD
 void
 inverseParticleIndex (	uint*	particleIndex,
 			uint*	inversedParticleIndex,
 			uint	numParticles)
-=======
-
-void reorderDataAndFindCellStart(	uint*			cellStart,		// output: cell start index
-									uint*			cellEnd,		// output: cell end index
-									float4*			newPos,			// output: sorted positions
-									float4*			newVel,			// output: sorted velocities
-									particleinfo*	newInfo,		// output: sorted info
-									hashKey*		particleHash,   // input: sorted grid hashes
-									uint*			particleIndex,  // input: sorted particle indices
-									float4*			oldPos,			// input: sorted position array
-									float4*			oldVel,			// input: sorted velocity array
-									particleinfo*	oldInfo,		// input: sorted info array
-#if HASH_KEY_SIZE >= 64
-									uint*			segmentStart,
-#endif
-									uint			numParticles,
-									uint			numGridCells)
->>>>>>> d5900e29
 {
 	int numThreads = min(BLOCK_SIZE_REORDERDATA, numParticles);
 	int numBlocks = (int) ceil(numParticles / (float) numThreads);
 
 	cuneibs::inverseParticleIndexDevice<<< numBlocks, numThreads >>>(particleIndex, inversedParticleIndex, numParticles);
-	
+
 	// check if kernel invocation generated an error
 	CUT_CHECK_ERROR("InverseParticleIndex kernel execution failed");	
 }
 
-
 void reorderDataAndFindCellStart(	uint*				cellStart,			// output: cell start index
 									uint*				cellEnd,			// output: cell end index
+#if HASH_KEY_SIZE >= 64
+									uint*			segmentStart,
+#endif
 									float4*				newPos,				// output: sorted positions
 									float4*				newVel,				// output: sorted velocities
 									particleinfo*		newInfo,			// output: sorted info
@@ -176,8 +141,8 @@
 									float*				newEps,				// output: e for k-e model
 									float*				newTurbVisc,		// output: eddy viscosity
 									float*				newStrainRate,		// output: strain rate
-									const hashKey*		particleHash,   	// input: sorted grid hashes
-									const uint*			particleIndex,  	// input: sorted particle indices
+									const hashKey*		particleHash,		// input: sorted grid hashes
+									const uint*			particleIndex,		// input: sorted particle indices
 									const float4*		oldPos,				// input: unsorted positions
 									const float4*		oldVel,				// input: unsorted velocities
 									const particleinfo*	oldInfo,			// input: unsorted info
@@ -195,7 +160,7 @@
 {
 	uint numThreads = min(BLOCK_SIZE_REORDERDATA, numParticles);
 	uint numBlocks = div_up(numParticles, numThreads);
-	
+
 	// now in a separate function
 	// CUDA_SAFE_CALL(cudaMemset(cellStart, 0xffffffff, numGridCells*sizeof(uint)));
 
@@ -211,22 +176,16 @@
 	CUDA_SAFE_CALL(cudaBindTexture(0, keps_eTex, oldEps, numParticles*sizeof(float)));
 	CUDA_SAFE_CALL(cudaBindTexture(0, tviscTex, oldTurbVisc, numParticles*sizeof(float)));
 	CUDA_SAFE_CALL(cudaBindTexture(0, strainTex, oldStrainRate, numParticles*sizeof(float)));
-	
+
 
 	uint smemSize = sizeof(uint)*(numThreads+1);
-	cuneibs::reorderDataAndFindCellStartDevice<<< numBlocks, numThreads, smemSize >>>(cellStart, cellEnd, newPos,
-<<<<<<< HEAD
-												newVel, newInfo, newBoundElement, newGradGamma, newVertices, newPressure, newTKE, newEps, newTurbVisc, newStrainRate,
+	cuneibs::reorderDataAndFindCellStartDevice<<< numBlocks, numThreads, smemSize >>>(cellStart, cellEnd,
+#if HASH_KEY_SIZE >= 64
+													segmentStart,
+#endif
+		newPos, newVel, newInfo, newBoundElement, newGradGamma, newVertices, newPressure, newTKE, newEps, newTurbVisc, newStrainRate,
 												particleHash, particleIndex, numParticles, inversedParticleIndex);
 
-=======
-													newVel, newInfo, particleHash, particleIndex,
-#if HASH_KEY_SIZE >= 64
-													segmentStart,
-#endif
-													numParticles);
-	
->>>>>>> d5900e29
 	// check if kernel invocation generated an error
 	CUT_CHECK_ERROR("ReorderDataAndFindCellStart kernel execution failed");
 
@@ -258,13 +217,8 @@
 				const float			sqinfluenceradius,
 				const int			periodicbound)
 {
-<<<<<<< HEAD
-	const uint numThreads = min(BLOCK_SIZE_BUILDNEIBS, numParticles);
-	const uint numBlocks = div_up(numParticles, numThreads);
-=======
-	const int numThreads = min(BLOCK_SIZE_BUILDNEIBS, particleRangeEnd);
-	const int numBlocks = (int) ceil(particleRangeEnd / (float) numThreads);
->>>>>>> d5900e29
+	const uint numThreads = min(BLOCK_SIZE_BUILDNEIBS, particleRangeEnd);
+	const uint numBlocks = div_up(particleRangeEnd, numThreads);
 
 	// bind textures to read all particles, not only internal ones
 	#if (__COMPUTE__ < 20)
@@ -273,7 +227,6 @@
 	CUDA_SAFE_CALL(cudaBindTexture(0, infoTex, info, numParticles*sizeof(particleinfo)));
 	CUDA_SAFE_CALL(cudaBindTexture(0, cellStartTex, cellStart, gridCells*sizeof(uint)));
 	CUDA_SAFE_CALL(cudaBindTexture(0, cellEndTex, cellEnd, gridCells*sizeof(uint)));
-<<<<<<< HEAD
 
 	switch (periodicbound) {
 		case 0:
@@ -281,7 +234,7 @@
 					#if (__COMPUTE__ >= 20)
 					pos,
 					#endif
-					particleHash,neibsList, numParticles, sqinfluenceradius);
+					particleHash,neibsList, particleRangeEnd, sqinfluenceradius);
 		break;
 
 		case 1:
@@ -289,7 +242,7 @@
 						#if (__COMPUTE__ >= 20)
 						pos,
 						#endif
-						particleHash,neibsList, numParticles, sqinfluenceradius);
+						particleHash,neibsList, particleRangeEnd, sqinfluenceradius);
 				break;
 
 		case 2:
@@ -297,7 +250,7 @@
 						#if (__COMPUTE__ >= 20)
 						pos,
 						#endif
-						particleHash,neibsList, numParticles, sqinfluenceradius);
+						particleHash,neibsList, particleRangeEnd, sqinfluenceradius);
 				break;
 
 		case 3:
@@ -305,7 +258,7 @@
 						#if (__COMPUTE__ >= 20)
 						pos,
 						#endif
-						particleHash,neibsList, numParticles, sqinfluenceradius);
+						particleHash,neibsList, particleRangeEnd, sqinfluenceradius);
 				break;
 
 		case 4:
@@ -313,7 +266,7 @@
 						#if (__COMPUTE__ >= 20)
 						pos,
 						#endif
-						particleHash,neibsList, numParticles, sqinfluenceradius);
+						particleHash,neibsList, particleRangeEnd, sqinfluenceradius);
 				break;
 
 		case 5:
@@ -321,7 +274,7 @@
 						#if (__COMPUTE__ >= 20)
 						pos,
 						#endif
-						particleHash,neibsList, numParticles, sqinfluenceradius);
+						particleHash,neibsList, particleRangeEnd, sqinfluenceradius);
 				break;
 
 		case 6:
@@ -329,7 +282,7 @@
 						#if (__COMPUTE__ >= 20)
 						pos,
 						#endif
-						particleHash,neibsList, numParticles, sqinfluenceradius);
+						particleHash,neibsList, particleRangeEnd, sqinfluenceradius);
 				break;
 
 		case 7:
@@ -337,25 +290,10 @@
 						#if (__COMPUTE__ >= 20)
 						pos,
 						#endif
-						particleHash,neibsList, numParticles, sqinfluenceradius);
+						particleHash,neibsList, particleRangeEnd, sqinfluenceradius);
 				break;
 	}
-=======
-	
-	if (periodicbound)
-		cuneibs::buildNeibsListDevice<true, true><<< numBlocks, numThreads >>>(
-			#if (__COMPUTE__ >= 20)			
-			pos, 
-			#endif
-			neibsList, gridSize, cellSize, worldOrigin, particleRangeEnd, sqinfluenceradius);
-	else
-		cuneibs::buildNeibsListDevice<false, true><<< numBlocks, numThreads >>>(
-			#if (__COMPUTE__ >= 20)			
-			pos, 
-			# endif
-			neibsList, gridSize, cellSize, worldOrigin, particleRangeEnd, sqinfluenceradius);
->>>>>>> d5900e29
-		
+
 	// check if kernel invocation generated an error
 	CUT_CHECK_ERROR("BuildNeibs kernel execution failed");
 	
