--- conflicted
+++ resolved
@@ -35,15 +35,6 @@
 {
 
 void
-<<<<<<< HEAD
-calcHash(	float4*		pos,
-		uint*		particleHash,
-		uint*		particleIndex,
-		uint3		gridSize,
-		float3		cellSize,
-		float3		worldOrigin,
-		uint		numParticles)
-=======
 setneibsconstants(const SimParams *simparams, const PhysParams *physparams)
 {
 	CUDA_SAFE_CALL(cudaMemcpyToSymbol(cuneibs::d_dispvect, &physparams->dispvect, sizeof(float3)));
@@ -86,7 +77,6 @@
 		 float3		cellSize,
 		 float3		worldOrigin,
 		 uint		numParticles)
->>>>>>> cc37b3c9
 {
 	int numThreads = min(BLOCK_SIZE_CALCHASH, numParticles);
 	int numBlocks = (int) ceil(numParticles / (float) numThreads);
