--- conflicted
+++ resolved
@@ -229,6 +229,17 @@
 	return pdata.vel.w;
 }
 
+/// Fetch the physical particle density
+template<typename N>
+__device__ __forceinline__
+float
+physical_density(N const& ndata)
+{
+	return cuphys::physical_density(particle_density(ndata), fluid_num(ndata.info));
+}
+
+// Ensure that the template doesn't shadow the two-argument function from cuphys
+using cuphys::physical_density;
 
 /// Viscosity coefficient for the given particle
 /*! This is normally the d_visccoeff for the particle fluid type, but
@@ -266,7 +277,7 @@
 enable_if_t<P::compvisc == KINEMATIC, float>
 get_dynamic_visc(P const& pdata)
 {
-	return get_visc_coeff(pdata)*particle_density(pdata);
+	return get_visc_coeff(pdata)*physical_density(pdata);
 }
 
 /// Kinematic viscosity of a particle
@@ -285,7 +296,7 @@
 enable_if_t<P::compvisc == DYNAMIC, float>
 get_kinematic_visc(P const& pdata)
 {
-	return get_visc_coeff(pdata)/particle_density(pdata);
+	return get_visc_coeff(pdata)/physical_density(pdata);
 }
 
 /// Dynamic laminar (no k-eps term) viscosity of a particle
@@ -304,7 +315,7 @@
 enable_if_t<P::compvisc == KINEMATIC, float>
 get_laminar_dyn_visc(P const& pdata)
 {
-	return get_laminar_visc_coeff(pdata)*particle_density(pdata);
+	return get_laminar_visc_coeff(pdata)*physical_density(pdata);
 }
 
 /// Kinematic laminar (no k-eps term) viscosity of a particle
@@ -323,7 +334,7 @@
 enable_if_t<P::compvisc == DYNAMIC, float>
 get_laminar_kin_visc(P const& pdata)
 {
-	return get_laminar_visc_coeff(pdata)/particle_density(pdata);
+	return get_laminar_visc_coeff(pdata)/physical_density(pdata);
 }
 
 
@@ -365,7 +376,7 @@
 enable_if_t<Pt::has_keps, float>
 pressure_for_precalc(Pt const& pdata)
 {
-        const float rho = physical_density( particle_density(pdata), fluid_num(pdata.info) );
+        const float rho = physical_density(pdata);
 	return particle_pressure(pdata) + 2.0f*pdata.keps_k/rho/3.0f;
 }
 
@@ -393,7 +404,7 @@
 precalc_pressure(Pt const& pdata)
 {
 
-        const float rho = physical_density( particle_density(pdata), fluid_num(pdata.info) );
+        const float rho = physical_density(pdata);
 
 	return pressure_for_precalc(pdata)/(rho*rho);
 
@@ -645,15 +656,9 @@
 	const	float	dedt_precalc;
 
 	__device__ __forceinline__
-<<<<<<< HEAD
 	keps_precalc_particle_data(float rho, common_particle_data const& pdata, keps_particle_data const& ke) :
 		dkdt_precalc(rho*(get_laminar_visc_coeff(pdata) + ke.turbVisc)),
 		dedt_precalc(rho*(get_laminar_visc_coeff(pdata) + ke.turbVisc/1.3f))
-=======
-	keps_precalc_particle_data(const float rho, const uint fnum, keps_particle_data const& ke) :
-		dkdt_precalc(physical_density(rho,fnum)*(d_visccoeff[fnum] + ke.turbVisc)),
-		dedt_precalc(physical_density(rho,fnum)*(d_visccoeff[fnum] + ke.turbVisc/1.3f))
->>>>>>> b05f1661
 	{}
 };
 
@@ -734,7 +739,8 @@
 		COND_STRUCT(has_keps, keps_particle_data)(_index, _info, params),
 		COND_STRUCT(has_sps, sps_particle_data)(_index),
 		p_precalc_particle_data(*this),
-		COND_STRUCT(has_keps, keps_precalc_particle_data)(vel.w, *this, *this)
+		COND_STRUCT(has_keps, keps_precalc_particle_data)(
+			physical_density(vel.w, fluid_num(_info)), *this, *this)
 	{}
 };
 
@@ -1371,7 +1377,7 @@
 __device__ __forceinline__
 enable_if_t<not has_volume<P>(), float>
 volume_ratio(P const& pdata, N const& ndata)
-{ return physical_density(ndata.relVel.w,fluid_num(ndata.info))/physical_density(pdata.vel.w,fluid_num(pdata.info)); }
+{ return physical_density(ndata)/physical_density(pdata); }
 // TODO : check accuracy
 //{ return (ndata.relVel.w + 1.0f)/(pdata.vel.w + 1.0f)*(d_rho0[fluid_num(ndata.info)]/d_rho0[fluid_num(pdata.info)]); }
 
@@ -1403,13 +1409,15 @@
 >
 compute_density_diffusion(FP const& params, P const& pdata, N const& ndata, ON &nout)
 {
+	const float rho = physical_density(pdata);
+	const float neib_rho = physical_density(ndata);
 	const uint fType =  fluid_num(pdata.info);
 	// gravity correction for free-surface flows
 	const float grav_corr = -dot(d_gravity, as_float3(ndata.relPos))*d_rho0[fType]/d_sqC0[fType];
 	// actual diffusion term
 	const float3 ferraricor = (ndata.r > 1e-4f*params.slength) ?
 		max(pdata.sspeed, ndata.sspeed)*
-		(physical_density(pdata.vel.w,fluid_num(pdata.info)) - physical_density(ndata.relVel.w,fluid_num(ndata.info)) + grav_corr)/physical_density(pdata.vel.w,fluid_num(pdata.info))/ndata.r*as_float3(ndata.relPos) :
+		(rho - neib_rho + grav_corr)/rho/ndata.r*as_float3(ndata.relPos) :
 		make_float3(0.0f);
 	// adding term to D\rho/Dt, weighted with d_densityDiffCoeff (choose according to Mayrhofer et al. 2013, CPC)
 	nout.DrDt += d_densityDiffCoeff*ndata.relPos.w*dot(ferraricor, as_float3(ndata.relPos))*ndata.f;
@@ -1427,13 +1435,15 @@
 >
 compute_density_diffusion(FP const& params, P const& pdata, N const& ndata, ON &nout)
 {
+	const float rho = physical_density(pdata);
+	const float neib_rho = physical_density(ndata);
 	const int fType =  fluid_num(pdata.info);
 	// gravity correction for free-surface flows
 	const float grav_corr = -dot(d_gravity, as_float3(ndata.relPos))*d_rho0[fType]/d_sqC0[fType];
 	// actual diffusion term
 	const float ferraricor = (ndata.r > 1e-4f*params.slength) ?
 		max(pdata.sspeed, ndata.sspeed)*
-		(physical_density(pdata.vel.w,fluid_num(pdata.info)) - physical_density(ndata.relVel.w,fluid_num(ndata.info)) + grav_corr)/ndata.r :
+		(rho - neib_rho + grav_corr)/ndata.r :
 		0.0f;
 	// adding term to D\rho/Dt, weighted with d_densityDiffCoeff (choose according to Mayrhofer et al. 2013, CPC)
 	nout.DrDt -= d_densityDiffCoeff*ferraricor*dot3(ndata.relPos,ndata.belem)*nout.ggamAS;
@@ -1453,11 +1463,13 @@
 >
 compute_density_diffusion(FP const& params, Pt const& pdata, N const& ndata, ON &nout)
 {
+	const float rho = physical_density(pdata);
+	const float neib_rho = physical_density(ndata);
 	// this is the new volumic term for the laplacian: dt Div(1/rho Grad(p) + Grad(g.r))
-	nout.DrDt += d_densityDiffCoeff*((2.0f/(physical_density(pdata.vel.w,fluid_num(pdata.info)) + physical_density(ndata.relVel.w,fluid_num(ndata.info))))*
+	nout.DrDt += d_densityDiffCoeff*((2.0f/(rho + neib_rho))*
 		(P(pdata.vel.w, fluid_num(pdata.info)) - P(ndata.relVel.w, fluid_num(ndata.info)))
 		- dot(d_gravity, as_float3(ndata.relPos))
-		)*ndata.relPos.w/physical_density(ndata.relVel.w,fluid_num(ndata.info))*ndata.f*params.dt*2.0f*physical_density(pdata.vel.w,fluid_num(pdata.info));
+		)*ndata.relPos.w/neib_rho*ndata.f*params.dt*2.0f*rho;
 }
 
 /// Brezzi density diffusion term from boundary neighbors
@@ -1476,10 +1488,14 @@
 	// for pressure inlets we need to compute a boundary term for the Rhie & Chow filter
 	// the term is essentially the same as the one for the fluid particle except that V_b w' -> |ggam|/r_{as}
 	if (IO_BOUNDARY(ndata.info) && PRES_IO(ndata.info))
-		nout.DrDt -= ((2.0/(physical_density(pdata.vel.w,fluid_num(pdata.info)) + physical_density(ndata.relVel.w,fluid_num(ndata.info))))*
+	{
+		const float rho = physical_density(pdata);
+		const float neib_rho = physical_density(ndata);
+		nout.DrDt -= ((2.0/(rho + neib_rho))*
 			(P(pdata.vel.w, fluid_num(pdata.info)) - P(ndata.relVel.w, fluid_num(ndata.info)))
 			- dot(d_gravity, as_float3(ndata.relPos))
-			)*nout.ggamAS/ndata.r_as*params.dt*2.0f*physical_density(pdata.vel.w,fluid_num(pdata.info));
+			)*nout.ggamAS/ndata.r_as*params.dt*2.0f*rho;
+	}
 }
 
 /* Molteni & Colagrossi density diffusion
@@ -1504,7 +1520,7 @@
 	// only apply diffusion for large density ratios, specifically
 	// when DeltaP > rhogh
 	if (fabs(P(pdata.vel.w, fType) - P(ndata.relVel.w, fType)) <
-		fabs(dot3(d_gravity, ndata.relPos)*physical_density(pdata.vel.w,fluid_num(pdata.info))))
+		fabs(dot3(d_gravity, ndata.relPos)*physical_density(pdata)))
 		return;
 
 	// The contribution is \xi h c_0 \psi_ij \dot \grad W_ij dV_j where
@@ -1570,7 +1586,7 @@
 mass_continuity_div_vel_term
 (FP const& params, P const& pdata, N const& ndata, ON &nout)
 {
-	nout.DrDt -= physical_density(pdata.vel.w,fluid_num(pdata.info))*dot3(ndata.relVel, ndata.belem)*nout.ggamAS;
+	nout.DrDt -= physical_density(pdata)*dot3(ndata.relVel, ndata.belem)*nout.ggamAS;
 }
 
 /// Mass continuity: divergence of velocity term
@@ -1605,7 +1621,7 @@
 mass_continuity_density_ratio
 (FP const& params, P const& pdata, N const& ndata, ON &nout)
 {
-	nout.DrDt *= physical_density(pdata.vel.w,fluid_num(pdata.info))/physical_density(ndata.relVel.w,fluid_num(ndata.info));
+	nout.DrDt *= physical_density(pdata)/physical_density(ndata);
 }
 template<typename FP, typename P, typename N, typename ON>
 __device__ __forceinline__
@@ -1703,8 +1719,8 @@
 pressure_gradient_term
 (FP const& params, Pt const& pdata, N const& ndata)
 {
-	const float rho_p = physical_density(pdata.vel.w, fluid_num(pdata.info) );
-	const float rho_n = physical_density(ndata.relVel.w, fluid_num(ndata.info) );
+	const float rho_p = physical_density(pdata);
+	const float rho_n = physical_density(ndata);
 
 	return (pdata.p_precalc + ndata.p_precalc)/(rho_p*rho_n);
 }
@@ -1755,7 +1771,7 @@
 (FP const& params, P const& pdata, N const& ndata, OP &pout, ON &nout)
 {
 	const float pGradTerm = full_pressure_gradient_term(params, pdata, ndata);
-	nout.DvDt += pGradTerm*physical_density(ndata.relVel.w,fluid_num(ndata.info))*nout.ggamAS*ndata.normal_s;
+	nout.DvDt += pGradTerm*physical_density(ndata)*nout.ggamAS*ndata.normal_s;
 }
 
 /// Pressure contribution, general formulation
@@ -1831,22 +1847,7 @@
 enable_if_t< FP::inviscid >
 compute_laminar_visc_contrib
 (FP const& params, P const& pdata, N const& ndata, OP &pout, ON &nout)
-<<<<<<< HEAD
 { /* do nothing */ }
-=======
-{
-	// velocity of fluid particle along the wall
-	const float3 vel_tau = as_float3(get_viscous_relVel(ndata)) -
-		(IO_BOUNDARY(ndata.info) ?
-		 make_float3(0.0f) :
-		 dot(as_float3(get_viscous_relVel(ndata)), ndata.normal_s)*ndata.normal_s
-		);
-
-	nout.DvDt -= nout.ggamAS*
-		(d_visccoeff[fluid_num(pdata.info)]*physical_density(pdata.vel.w,fluid_num(pdata.info)) + d_visccoeff[fluid_num(ndata.info)]*physical_density(ndata.relVel.w,fluid_num(ndata.info)))/ndata.r_as*
-		vel_tau/physical_density(pdata.vel.w,fluid_num(pdata.info));
-}
->>>>>>> b05f1661
 
 /// Standard volumic viscous contribution
 /*! This is used when the neighbor is not a boundary particle,
@@ -1862,21 +1863,10 @@
 compute_laminar_visc_contrib
 (FP const& params, P const& pdata, N const& ndata, OP &pout, ON &nout)
 {
-<<<<<<< HEAD
 	const float visc = visc_avg<typename FP::ViscSpec>(
 			get_visc_coeff(pdata), get_visc_coeff(ndata),
-			pdata.vel.w, ndata.relVel.w, ndata.relPos.w);
+			physical_density(pdata), physical_density(ndata), ndata.relPos.w);
 	nout.DvDt += visc*ndata.f*as_float3(get_viscous_relVel(ndata));
-=======
-	const float our_rho_abs = physical_density(pdata.vel.w,fluid_num(pdata.info));
-	const float neib_rho_abs = physical_density(ndata.relVel.w,fluid_num(ndata.info));
-	const float our_visc = d_visccoeff[fluid_num(pdata.info)];
-	const float neib_visc = d_visccoeff[fluid_num(ndata.info)];
-
-	const float visc(laminarvisc_dynamic(our_rho_abs, neib_rho_abs, ndata.relPos.w, ndata.f,
-			our_visc*our_rho_abs, neib_visc*neib_rho_abs));
-	nout.DvDt += visc*as_float3(get_viscous_relVel(ndata));
->>>>>>> b05f1661
 }
 
 /// Volumic viscous contribution, Grenier formulation
@@ -1892,16 +1882,9 @@
 compute_laminar_visc_contrib
 (FP const& params, P const& pdata, N const& ndata, OP &pout, ON &nout)
 {
-<<<<<<< HEAD
 	const float avg_mu = 2*average<FP::ViscSpec::avgop>(
-			get_visc_coeff(pdata), get_visc_coeff(ndata));
-
-=======
-	// TODO support different visctypes
-	const float mu_i = d_visccoeff[fluid_num(pdata.info)]*physical_density(pdata.vel.w,fluid_num(pdata.info));
-	const float mu_j = d_visccoeff[fluid_num(ndata.info)]*physical_density(ndata.relVel.w,fluid_num(ndata.info));
-	const float avg_mu = 2*(mu_i*mu_j)/(mu_i+mu_j);
->>>>>>> b05f1661
+			get_dynamic_visc(pdata), get_dynamic_visc(ndata));
+
 	const float avg_sigma = (1/pdata.sigma + 1/ndata.sigma);
 	nout.DvDt += avg_mu*avg_sigma*ndata.f*as_float3(ndata.relVel);
 }
@@ -1921,25 +1904,12 @@
 compute_laminar_visc_contrib
 (FP const& params, P const& pdata, N const& ndata, OP &pout, ON &nout)
 {
-<<<<<<< HEAD
 	/* The laminar contribution from boundary particles is only considered for
 	 * open boundaries, or if NOT using KEPSILON; for KEPSILON and solid walls,
 	 * we don't consider any contribution here, and the whole thing is computed
 	 * in the boundary version of compute_turb_visc_contrib
 	 */
 	if (FP::has_keps && !IO_BOUNDARY(ndata.info))
-=======
-	const float our_visc = d_visccoeff[fluid_num(pdata.info)];
-	const float neib_visc = d_visccoeff[fluid_num(ndata.info)];
-
-	if (IO_BOUNDARY(ndata.info)) {
-		// velocity of fluid particle along the wall
-		const float3 vel_tau = as_float3(ndata.relVel + ndata.relEulerVel);
-
-		nout.DvDt -= nout.ggamAS*
-			(our_visc*physical_density(pdata.vel.w,fluid_num(pdata.info)) + neib_visc*physical_density(ndata.relVel.w,fluid_num(ndata.info)))/ndata.r_as*
-			vel_tau/physical_density(pdata.vel.w,fluid_num(pdata.info));
->>>>>>> b05f1661
 		return;
 
 	// velocity of fluid particle along the wall
@@ -1955,7 +1925,7 @@
 
 	nout.DvDt -= nout.ggamAS*
 		2*average<FP::ViscSpec::avgop>(our_dyn_visc, neib_dyn_visc)/ndata.r_as*
-		vel_tau/pdata.vel.w;
+		vel_tau/physical_density(pdata);
 }
 
 /*
@@ -1973,20 +1943,7 @@
 enable_if_t< FP::turbmodel == LAMINAR_FLOW >
 compute_turb_visc_contrib
 (FP const& params, P const& pdata, N const& ndata, OP &pout, ON &nout)
-<<<<<<< HEAD
 { /* do nothing */ }
-=======
-{
-	const float our_rho_abs = physical_density(pdata.vel.w,fluid_num(pdata.info));
-	const float neib_rho_abs = physical_density(ndata.relVel.w,fluid_num(ndata.info));
-	const float our_visc = d_visccoeff[fluid_num(pdata.info)]+pdata.turbViscForViscTerm;
-	const float neib_visc = d_visccoeff[fluid_num(ndata.info)]+ndata.turbViscForViscTerm;
-
-	const float visc(laminarvisc_dynamic(our_rho_abs, neib_rho_abs, ndata.relPos.w, ndata.f,
-		our_visc*our_rho_abs, neib_visc*neib_rho_abs));
-	nout.DvDt += visc*as_float3(get_viscous_relVel(ndata));
-}
->>>>>>> b05f1661
 
 /*
  * ARTIFICIAL viscosity (handled as a turbulent contribution)
@@ -2008,20 +1965,13 @@
 compute_turb_visc_contrib
 (FP const& params, P const& pdata, N const& ndata, OP &pout, ON &nout)
 {
-<<<<<<< HEAD
 	if (ndata.vel_dot_pos < 0.0f){
-		const float visc = artvisc(ndata.vel_dot_pos, pdata.vel.w, ndata.relVel.w,
+		const float visc = artvisc(ndata.vel_dot_pos,
+			physical_density(pdata), physical_density(ndata),
 			pdata.sspeed, ndata.sspeed, ndata.r, params.slength);
 		// note that here we use the position difference and not the velocity difference
 		nout.DvDt += visc*as_float3(ndata.relPos)*ndata.relPos.w*ndata.f;
 	}
-=======
-	const float our_rho_abs = physical_density(pdata.vel.w,fluid_num(pdata.info));
-	const float neib_rho_abs = physical_density(ndata.relVel.w,fluid_num(ndata.info));
-
-	const float visc(laminarvisc_kinematic(our_rho_abs, neib_rho_abs, ndata.relPos.w, ndata.f));
-	nout.DvDt += visc*as_float3(get_viscous_relVel(ndata));
->>>>>>> b05f1661
 }
 
 /*
@@ -2056,15 +2006,6 @@
 		(pdata.tau.xz + ndata.tau.xz)*ndata.relPos.x +
 		(pdata.tau.yz + ndata.tau.yz)*ndata.relPos.y +
 		(pdata.tau.zz + ndata.tau.zz)*ndata.relPos.z);
-<<<<<<< HEAD
-=======
-
-	const float our_rho_abs = physical_density(pdata.vel.w,fluid_num(pdata.info));
-	const float neib_rho_abs = physical_density(ndata.relVel.w,fluid_num(ndata.info));
-
-	const float visc(laminarvisc_kinematic(our_rho_abs, neib_rho_abs, ndata.relPos.w, ndata.f));
-	nout.DvDt += visc*as_float3(ndata.relVel);
->>>>>>> b05f1661
 }
 
 /*
@@ -2104,7 +2045,6 @@
 compute_turb_visc_contrib
 (FP const& params, P const& pdata, N const& ndata, OP &pout, ON &nout)
 {
-<<<<<<< HEAD
 	// TODO check if this should be get_visc_coeff instead of get_laminar_visc_coeff
 	const float our_visc = get_laminar_kin_visc(pdata);
 	const float neib_visc = get_laminar_kin_visc(ndata);
@@ -2138,17 +2078,6 @@
 			utau = (0.41f*abs_u_t + utau)/(log(y_plus) + 3.132f);
 		}
 		u_star = abs_u_t / (log(y_plus)/0.41f + 5.2f);
-=======
-	if (ndata.vel_dot_pos < 0.0f){
-
-		const float our_rho_abs = physical_density(pdata.vel.w,fluid_num(pdata.info));
-		const float neib_rho_abs = physical_density(ndata.relVel.w,fluid_num(ndata.info));
-
-		const float visc = artvisc(ndata.vel_dot_pos, our_rho_abs, neib_rho_abs,
-			pdata.sspeed, ndata.sspeed, ndata.r, params.slength);
-		// note that here we use the position difference and not the velocity difference
-		nout.DvDt += visc*as_float3(ndata.relPos)*ndata.relPos.w*ndata.f;
->>>>>>> b05f1661
 	}
 
 	nout.DvDt -= 2.0f*nout.ggamAS*u_star*u_star*u_t/fmax(abs_u_t,1e-6f);
@@ -2205,21 +2134,15 @@
 compute_keps_term
 (FP const& params, P const& pdata, N const& ndata, OP &pout, ON &nout)
 {
+	const float neib_rho = physical_density(ndata);
+
 	// volume contribution for k and epsilon diffusion terms
 	pout.diff_term_k += ndata.relPos.w*(
-<<<<<<< HEAD
-		pdata.dkdt_precalc + ndata.relVel.w*(get_laminar_kin_visc(ndata) + ndata.turbVisc)
-		)*(pdata.keps_k - ndata.keps_k)*ndata.f/ndata.relVel.w;
+		pdata.dkdt_precalc + neib_rho*(get_laminar_kin_visc(ndata) + ndata.turbVisc)
+		)*(pdata.keps_k - ndata.keps_k)*ndata.f/neib_rho;
 	pout.diff_term_e += ndata.relPos.w*(
-		pdata.dedt_precalc + ndata.relVel.w*(get_laminar_kin_visc(ndata) + ndata.turbVisc/1.3f)
-		)*(pdata.keps_e - ndata.keps_e)*ndata.f/ndata.relVel.w;
-=======
-		pdata.dkdt_precalc + physical_density(ndata.relVel.w,fluid_num(ndata.info))*(d_visccoeff[fluid_num(ndata.info)] + ndata.turbVisc)
-		)*(pdata.keps_k - ndata.keps_k)*ndata.f/physical_density(ndata.relVel.w,fluid_num(ndata.info));
-	pout.diff_term_e += ndata.relPos.w*(
-		pdata.dedt_precalc + physical_density(ndata.relVel.w,fluid_num(ndata.info))*(d_visccoeff[fluid_num(ndata.info)] + ndata.turbVisc/1.3f)
-		)*(pdata.keps_e - ndata.keps_e)*ndata.f/physical_density(ndata.relVel.w,fluid_num(ndata.info));
->>>>>>> b05f1661
+		pdata.dedt_precalc + neib_rho*(get_laminar_kin_visc(ndata) + ndata.turbVisc/1.3f)
+		)*(pdata.keps_e - ndata.keps_e)*ndata.f/neib_rho;
 
 	// multiplication for velocity gradient terms (- m_b*r_ab*gradW)
 	const float3 dvmul = -ndata.relPos.w*as_float3(ndata.relPos)*ndata.f ;
@@ -2256,7 +2179,7 @@
 	pout.diff_term_e += 0.276923077f*pdata.keps_k*pdata.keps_k/ndata.r_as*nout.ggamAS;
 
 	// multiplication for velocity gradient terms (gradGam_as*rho_s)
-	const float3 dvmul = nout.ggamAS*ndata.normal_s*physical_density(ndata.relVel.w,fluid_num(ndata.info));
+	const float3 dvmul = nout.ggamAS*ndata.normal_s*physical_density(ndata);
 
 	// velocity gradient
 	// From boundary:
@@ -2277,7 +2200,7 @@
 enable_if_t<computes_xsph<FP>()>
 compute_mean_vel(FP const& params, P const& pdata, N const& ndata, OP &pout, ON &nout)
 {
-	pout.mean_vel -= ndata.relPos.w*W<FP::kerneltype>(ndata.r, params.slength)*as_float3(ndata.relVel)/(physical_density(pdata.vel.w,fluid_num(pdata.info)) + physical_density(ndata.relVel.w,fluid_num(ndata.info)));
+	pout.mean_vel -= ndata.relPos.w*W<FP::kerneltype>(ndata.r, params.slength)*as_float3(ndata.relVel)/(physical_density(pdata) + physical_density(ndata));
 }
 template<typename FP, typename P, typename N, typename OP, typename ON>
 __device__ __forceinline__
@@ -2321,7 +2244,6 @@
 
 template<typename FP, typename P, typename OP>
 __device__ __forceinline__
-<<<<<<< HEAD
 enable_if_t< FP::inviscid, float >
 viscous_plane_coefficient(FP const& params, P const& pdata, OP &pout)
 { return 0; } // free-slip
@@ -2331,23 +2253,6 @@
 enable_if_t< not FP::inviscid, float >
 viscous_plane_coefficient(FP const& params, P const& pdata, OP &pout)
 { return get_laminar_dyn_visc(pdata); }
-=======
-enable_if_t< FP::visctype == DYNAMICVISC, float >
-viscous_fixup(FP const& params, P const& pdata, OP &pout)
-{ return d_visccoeff[fluid_num(pdata.info)]*physical_density(pdata.vel.w,fluid_num(pdata.info)); }
-
-template<typename FP, typename P, typename OP>
-__device__ __forceinline__
-enable_if_t< FP::visctype == KINEMATICVISC, float >
-viscous_fixup(FP const& params, P const& pdata, OP &pout)
-{ return d_visccoeff[fluid_num(pdata.info)]*physical_density(pdata.vel.w/4,fluid_num(pdata.info)); } // TODO FIXME check?
-
-template<typename FP, typename P, typename OP>
-__device__ __forceinline__
-enable_if_t< FP::visctype == SPSVISC, float >
-viscous_fixup(FP const& params, P const& pdata, OP &pout)
-{ return d_visccoeff[fluid_num(pdata.info)]*physical_density(pdata.vel.w/4,fluid_num(pdata.info)); } // TODO FIXME check? should be the same as KINEMATICVISC, probably
->>>>>>> b05f1661
 
 template<typename FP, typename P, typename OP>
 __device__ __forceinline__
@@ -2363,7 +2268,7 @@
 viscous_fixup(FP const& params, P const& pdata, OP &pout)
 {
 	// final division for diff and dv{x,y,z} terms
-	const float rhoGam = physical_density(pdata.vel.w,fluid_num(pdata.info))*pdata.gGam.w;
+	const float rhoGam = physical_density(pdata)*pdata.gGam.w;
 
 	// finalize diffusion terms
 	pout.diff_term_k /= rhoGam;
@@ -2403,11 +2308,7 @@
 	pout.diff_term_k += Pturb;
 	pout.diff_term_e += pdata.keps_e*1.44f*Pturb/pdata.keps_k;
 
-<<<<<<< HEAD
 	return viscous_plane_coefficient(params, pdata, pout);
-=======
-	return d_visccoeff[fluid_num(pdata.info)]*physical_density(pdata.vel.w,fluid_num(pdata.info));
->>>>>>> b05f1661
 }
 
 /*
@@ -2424,9 +2325,9 @@
 enable_if_t<FP::sph_formulation == SPH_GRENIER>
 forces_fixup(FP const& params, P const& pdata, OP &pout)
 {
-	pout.force.x /= physical_density(pdata.vel.w,fluid_num(pdata.info));
-	pout.force.y /= physical_density(pdata.vel.w,fluid_num(pdata.info));
-	pout.force.z /= physical_density(pdata.vel.w,fluid_num(pdata.info));
+	pout.force.x /= physical_density(pdata);
+	pout.force.y /= physical_density(pdata);
+	pout.force.z /= physical_density(pdata);
 	pout.force.w /= pdata.sigma;
 }
 
@@ -2447,7 +2348,7 @@
 
 	// TODO FIXME GB: double-check, this doesn't look right to me
 	if (FP::sph_formulation == SPH_F2 && !(FP::simflags & ENABLE_DENSITY_SUM))
-		pout.force.w *= physical_density(pdata.vel.w,fluid_num(pdata.info));
+		pout.force.w *= physical_density(pdata);
 }
 
 template<typename FP, typename P, typename OP>
