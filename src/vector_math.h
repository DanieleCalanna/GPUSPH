--- conflicted
+++ resolved
@@ -12,41 +12,21 @@
 #ifndef __CUDACC__
 #include <cmath>
 
-<<<<<<< HEAD
-inline float fminf(float a, float b)
+inline int max(int a, int b)
+{
+	return a > b ? a : b;
+}
+
+inline int min(int a, int b)
 {
 	return a < b ? a : b;
 }
 
-inline float fmaxf(float a, float b)
-{
-	return a > b ? a : b;
-}
-
-=======
->>>>>>> 08515c3e
-inline int max(int a, int b)
-{
-	return a > b ? a : b;
-}
-
-inline int min(int a, int b)
-{
-	return a < b ? a : b;
-}
-
 inline float rsqrtf(float x)
 {
 	return 1.0f / sqrtf(x);
 }
 
-<<<<<<< HEAD
-inline float copysign(float a, float b)
-{
-	return b > 0 ? fabs(a) : -fabs(a);
-}
-=======
->>>>>>> 08515c3e
 #endif
 
 // float functions
