--- conflicted
+++ resolved
@@ -67,12 +67,8 @@
 	m_simparams.gcallback = true;
 	m_simparams.usedem=false;
 	m_simparams.tend=10.0f;
-<<<<<<< HEAD
 	m_simparams.vorticity = false;
 	//m_simparams.boundarytype=LJ_BOUNDARY;
-=======
-	m_simparams.vorticity = false;	
->>>>>>> f235206c
 
 	// Physical parameters
 	m_physparams.gravity = make_float3(0.0, 0.0, -9.81f); //must be set first
