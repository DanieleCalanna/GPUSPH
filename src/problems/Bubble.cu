--- conflicted
+++ resolved
@@ -55,11 +55,7 @@
 		//formulation<SPH_F2>,
 		viscosity<DYNAMICVISC>,
 		boundary<DYN_BOUNDARY>,
-<<<<<<< HEAD
-		flags<ENABLE_DTADAPT | ENABLE_MULTIFLUID | (USE_PLANES ? ENABLE_PLANES : ENABLE_NONE)>
-=======
-		add_flags<(USE_PLANES ? ENABLE_PLANES : ENABLE_NONE)>
->>>>>>> b05f1661
+		add_flags<ENABLE_MULTIFLUID | (USE_PLANES ? ENABLE_PLANES : ENABLE_NONE)>
 	);
 
 	// SPH parameters
