/*  Copyright 2011-2013 Alexis Herault, Giuseppe Bilotta, Robert A. Dalrymple, Eugenio Rustico, Ciro Del Negro

    Istituto Nazionale di Geofisica e Vulcanologia
        Sezione di Catania, Catania, Italy

    Università di Catania, Catania, Italy

    Johns Hopkins University, Baltimore, MD

    This file is part of GPUSPH.

    GPUSPH is free software: you can redistribute it and/or modify
    it under the terms of the GNU General Public License as published by
    the Free Software Foundation, either version 3 of the License, or
    (at your option) any later version.

    GPUSPH is distributed in the hope that it will be useful,
    but WITHOUT ANY WARRANTY; without even the implied warranty of
    MERCHANTABILITY or FITNESS FOR A PARTICULAR PURPOSE.  See the
    GNU General Public License for more details.

    You should have received a copy of the GNU General Public License
    along with GPUSPH.  If not, see <http://www.gnu.org/licenses/>.
*/
/*
 * File:   Problem.h
 * Author: alexis
 *
 * Created on 13 juin 2008, 18:21
 */

#ifndef _PROBLEM_H
#define	_PROBLEM_H

#include <string>
#include <cstdio>
#include <iostream>
#include <fstream>
#include <vector>

#include "Options.h"
#include "Writer.h"
#include "particledefine.h"
#include "physparams.h"
#include "simparams.h"
#include "vector_math.h"
#include "Object.h"
#include "buffer.h"
#include "simframework.h"

#include "deprecation.h"

#include "ode/ode.h"

#include "cudasimframework.cuh"

#define BLOCK_SIZE_IOBOUND	256

typedef std::vector<vertexinfo> VertexVect;

enum MovingBodyType {
	MB_ODE,
	MB_FORCES_MOVING,
	MB_MOVING
};

typedef struct KinematicData {
<<<<<<< HEAD
	double3			crot; ///< Center of rotation of the body
	double3			lvel; ///< Linear velocity
	double3			avel; ///< Angular velocity
=======
	double3			crot;
	double3			lvel;
	double3			avel;
>>>>>>> ba536f0b
	EulerParameters	orientation;

	KinematicData():
		crot(make_double3(0.0)),
		lvel(make_double3(0.0)),
		avel(make_double3(0.0)),
		orientation(EulerParameters())
	{};

	KinematicData(const KinematicData& kdata) {
		crot = kdata.crot;
		lvel = kdata.lvel;
		avel = kdata.avel;
		orientation = kdata.orientation;
	};

	KinematicData& operator = (const KinematicData& source) {
		crot = source.crot;
		lvel = source.lvel;
		avel = source.avel;
		orientation = source.orientation;
		return *this;
	};
} KinematicData;

typedef struct MovingBodyData {
	uint				index; ///< Sequential insertion index (NOTE: NOT index in the array)
	MovingBodyType		type;
	Object				*object;
	KinematicData		kdata;
	KinematicData		initial_kdata;

	MovingBodyData(): index(0), type(MB_MOVING), object(NULL), kdata(KinematicData()), initial_kdata(KinematicData()) {};

	MovingBodyData(const MovingBodyData& mbdata) {
		index = mbdata.index;
		type = mbdata.type;
		object = mbdata.object;
		kdata = mbdata.kdata;
		initial_kdata = mbdata.initial_kdata;
	};

	MovingBodyData& operator = (const MovingBodyData& source) {
		index = source.index;
		type = source.type;
		object = source.object;
		kdata = source.kdata;
		initial_kdata = source.initial_kdata;
		return *this;
	};
} MovingBodyData;

typedef std::vector<MovingBodyData *> MovingBodiesVect;

// not including GlobalData.h since it needs the complete definition of the Problem class
struct GlobalData;

using namespace std;

class Problem {
	private:
		string			m_problem_dir;
		WriterList		m_writers;

		const float		*m_dem;
		int				m_ncols, m_nrows;

	public:
		// used to set the preferred split axis; LONGEST_AXIS (default) uses the longest of the worldSize
		enum SplitAxis
		{
			LONGEST_AXIS,
			X_AXIS,
			Y_AXIS,
			Z_AXIS
		};

		dWorldID		m_ODEWorld;
		dSpaceID		m_ODESpace;
		dJointGroupID	m_ODEJointGroup;

		double3	m_size;			// Size of computational domain
		double3	m_origin;		// Origin of computational domain
		double3	m_cellsize;		// Size of grid cells
		uint3	m_gridsize;		// Number of grid cells along each axis
		double	m_deltap;		// Initial particle spacing

		const float*	get_dem() const { return m_dem; }
		int		get_dem_ncols() const { return m_ncols; }
		int		get_dem_nrows() const { return m_nrows; }
		void	set_dem(const float *dem, int ncols, int nrows) {
			m_dem = dem; m_ncols = ncols; m_nrows = nrows;
		}

		string	m_name;

		GlobalData	*gdata;
		const Options		*m_options;					// commodity pointer to gdata->clOptions

		SimFramework		*m_simframework;			// simulation framework

		// Set up the simulation framework. This must be done before the rest of the simulation parameters, and it sets
		// * SPH kernel
		// * SPH formulation
		// * viscosity model
		// * boundary model
		// * periodicity
		// * flags (see simflags.h)

#define	SETUP_FRAMEWORK(...) do { \
	m_simframework = new CUDASimFramework< __VA_ARGS__ >(); \
	m_simparams = m_simframework->get_simparams(); \
} while (0)

		// add a filter (MLS, SHEPARD), with given frequency
#define	addFilter(fltr, freq) m_simframework->addFilterEngine(fltr, freq)

		SimParams	m_simparams; // TODO FIXME should become a pointer to the one in the simframework
		PhysParams	m_physparams; // TODO FIXME should become a pointer for consistency with simparams

		MovingBodiesVect	m_bodies;			// array of moving objects
		KinematicData		*m_bodies_storage;				// kinematic data storage for bodie movement integration

		Problem(GlobalData *_gdata);

		// returns true if successful, false if should abort the simulation
		virtual bool initialize() { return true; };

		virtual ~Problem(void);

		/* a function to check if the (initial or fixed) timestep
		 * is compatible with the CFL conditions */
		virtual void check_dt();
		/* Find the minimum amount of maximum number of neighbors
		 * per particle based on the kernel and boundary choice,
		 * and compare against the user-set value (if any), or
		 * just set it by default */
		virtual void check_maxneibsnum();

		string const& create_problem_dir();

		Options const& get_options(void) const
		{
			return *m_options;
		}

		double3 const& get_worldorigin(void) const
		{
			return m_origin;
		};

		double3 const& get_worldsize(void) const
		{
			return m_size;
		};

		double3 const& get_cellsize(void) const
		{
			return m_cellsize;
		};

		uint3 const& get_gridsize(void) const
		{
			return m_gridsize;
		};

		float density(float, int) const;
		float density_for_pressure(float, int) const;

		float pressure(float, int) const;

		float soundspeed(float, int) const;

		string const& get_dirname(void) const
		{
			return m_problem_dir;
		}

		double set_deltap(const double dflt)
		{
			if (isfinite((double) m_options->deltap))
				m_deltap = m_options->deltap;
			else
				m_deltap = dflt;
			// also udate the smoothing length
			set_smoothing(m_simparams.sfactor);

			return m_deltap;
		}

		double get_deltap() const
		{ return m_deltap; }

		// Compute the ferrari coefficient based on a lengthscale
		void calculateFerrariCoefficient();

		/* set smoothing factor */
		double set_smoothing(const double smooth)
		{
			return m_simparams.set_smoothing(smooth, m_deltap);
		}

IGNORE_WARNINGS(deprecated-declarations)
		/* set kernel type and radius */
		// DEPRECATED, use set_kernel_radius instead
		double set_kernel(KernelType kernel, double radius=0) DEPRECATED
		{
			return m_simparams.set_kernel(kernel, radius);
		}
RESTORE_WARNINGS

		void set_kernel_radius(double radius)
		{
			m_simparams.set_kernel_radius(radius);
		}

		void set_grid_params(void);

		int3 calc_grid_pos(const Point&);

		uint calc_grid_hash(int3);

		void calc_localpos_and_hash(const Point&, const particleinfo&, float4&, hashKey&);

		const SimParams *get_simparams(void) const
		{
			return &m_simparams;
		};

		SimParams *get_simparams(void)
		{
			return &m_simparams;
		};

		const PhysParams *get_physparams(void) const
		{
			return &m_physparams;
		};

		PhysParams *get_physparams(void)
		{
			return &m_physparams;
		};

		// simple functions to add gages. the third component
		// is actually ignored
		void add_gage(double3 const& pt);

		inline
		void add_gage(double2 const& pt)
		{ add_gage(make_double3(pt.x, pt.y, 0.0)); }

		inline
		void add_gage(double x, double y, double z=0)
		{ add_gage(make_double3(x, y, z)); }

		// set the timer tick
		// DEPRECATED: use add_writer() with the frequency in seconds
		void set_timer_tick(double t) DEPRECATED;

		// add a new writer
		// by passing as argument the product of freq and the timer tick
		// DEPRECATED: use add_writer() with the frequency in seconds
		void add_writer(WriterType wt, int freq = 1) DEPRECATED_MSG("use add_writer(WriterType, double)");

		// add a new writer, with the given write frequency in (fractions of) seconds
		void add_writer(WriterType wt, double freq);

		// return the list of writers
		WriterList const& get_writers() const
		{ return m_writers; }

		// overridden in subclasses if they want explicit writes
		// beyond those controlled by the writer(s) periodic time
		virtual bool need_write(double) const;

		// is the simulation running at the given time?
		bool finished(double) const;

		virtual int fill_parts(void) = 0;
		// maximum number of particles that may be generated
		virtual uint max_parts(uint numParts);
		virtual uint fill_planes(void);
		virtual void copy_to_array(BufferList & ) = 0;
		virtual void copy_planes(float4*, float*);
		virtual void release_memory(void) = 0;

		/* moving boundary and gravity callbacks */
		virtual float3 g_callback(const float t) DEPRECATED;
		virtual float3 g_callback(const double t);

		/* ODE callbacks */
		virtual void ODE_near_callback(void * data, dGeomID o1, dGeomID o2)
		{
			cerr << "ERROR: you forget to implement ODE_near_callback in your problem.\n";
		}

		static void ODE_near_callback_wrapper(void * data, dGeomID o1, dGeomID o2)
		{
			Problem* problem = (Problem *) data;
			problem->ODE_near_callback(data, o1, o2);
		}

		void allocate_bodies_storage();
		void add_moving_body(Object *, const MovingBodyType);
		const MovingBodiesVect& get_mbvect() const
		{ return m_bodies; };

		MovingBodyData * get_mbdata(const uint);
		MovingBodyData * get_mbdata(const Object *);

		size_t	get_bodies_numparts(void);
		size_t	get_forces_bodies_numparts(void);
		size_t	get_body_numparts(const int);
		size_t	get_body_numparts(const Object *);

		void get_bodies_data(float3 * &, float * &, float3 * &, float3 * &);
		void get_bodies_cg(void);
		void set_body_cg(const double3&, MovingBodyData*);
		void set_body_cg(const uint, const double3&);
		void set_body_cg(const Object*, const double3&);
		void set_body_linearvel(const double3&, MovingBodyData*);
		void set_body_linearvel(const uint, const double3&);
		void set_body_linearvel(const Object*, const double3&);
		void set_body_angularvel(const double3&, MovingBodyData*);
		void set_body_angularvel(const uint, const double3&);
		void set_body_angularvel(const Object*, const double3&);

		/* This method can be overridden in problems when the object
		 * forces have to be altered in some way before being applied.
		 */
		virtual void
		bodies_forces_callback(const double t0, const double t1, const uint step, float3 *forces, float3 *torques);

		virtual void
		post_timestep_callback(const double t);

		virtual void
		moving_bodies_callback(const uint, Object*, const double, const double, const float3&,
								const float3&, const KinematicData &, KinematicData &,
								double3&, EulerParameters&);

		void bodies_timestep(const float3 *, const float3 *, const int,
							const double, const double, float3 * &, float3 * &,
							float * &, float3 * &, float3 * &);

		/*void restore_ODE_body(const uint, const float *gravity_center, const float *quaternion,
			const float *linvel, const float *angvel);*/

		virtual void init_keps(float*, float*, uint, particleinfo*, float4*, hashKey*);

		/* Initialize the particle volumes */
		virtual void init_volume(BufferList &, uint numParticles);

		virtual void
		setboundconstants(
			const	PhysParams	*physparams,
			float3	const&		worldOrigin,
			uint3	const&		gridSize,
			float3	const&		cellSize) {};

		virtual void imposeBoundaryConditionHost(
					float4*			newVel,
					float4*			newEulerVel,
					float*			newTke,
					float*			newEpsilon,
			const	particleinfo*	info,
			const	float4*			oldPos,
					uint*			IOwaterdepth,
			const	float			t,
			const	uint			numParticles,
			const	uint			numObjects,
			const	uint			particleRangeEnd,
			const	hashKey*		particleHash);

		virtual void imposeForcedMovingObjects(
					float3	&gravityCenters,
					float3	&translations,
					float*	rotationMatrices,
			const	uint	ob,
			const	double	t,
			const	float	dt);

		// Partition the grid in numDevices parts - virtual to allow problem or topology-specific implementations
		virtual void fillDeviceMap();
		// partition by splitting the cells according to their linearized hash
		void fillDeviceMapByCellHash();
		// partition by splitting along an axis. Default: along the longest
		void fillDeviceMapByAxis(SplitAxis preferred_split_axis);
		// partition by coordinates satistfying an example equation
		void fillDeviceMapByEquation();
		// partition by cutting the domain in parallelepipeds
		void fillDeviceMapByRegularGrid();
		// partition by performing the specified number of cuts along the three cartesian axes
		void fillDeviceMapByAxesSplits(uint Xslices, uint Yslices, uint Zslices);

};
#endif<|MERGE_RESOLUTION|>--- conflicted
+++ resolved
@@ -65,15 +65,9 @@
 };
 
 typedef struct KinematicData {
-<<<<<<< HEAD
 	double3			crot; ///< Center of rotation of the body
 	double3			lvel; ///< Linear velocity
 	double3			avel; ///< Angular velocity
-=======
-	double3			crot;
-	double3			lvel;
-	double3			avel;
->>>>>>> ba536f0b
 	EulerParameters	orientation;
 
 	KinematicData():
