/*  Copyright 2011-2013 Alexis Herault, Giuseppe Bilotta, Robert A. Dalrymple, Eugenio Rustico, Ciro Del Negro

    Istituto Nazionale di Geofisica e Vulcanologia
        Sezione di Catania, Catania, Italy

    Università di Catania, Catania, Italy

    Johns Hopkins University, Baltimore, MD

    This file is part of GPUSPH.

    GPUSPH is free software: you can redistribute it and/or modify
    it under the terms of the GNU General Public License as published by
    the Free Software Foundation, either version 3 of the License, or
    (at your option) any later version.

    GPUSPH is distributed in the hope that it will be useful,
    but WITHOUT ANY WARRANTY; without even the implied warranty of
    MERCHANTABILITY or FITNESS FOR A PARTICULAR PURPOSE.  See the
    GNU General Public License for more details.

    You should have received a copy of the GNU General Public License
    along with GPUSPH.  If not, see <http://www.gnu.org/licenses/>.
*/

#include <math.h>
#include <iostream>

#include "StillWater.h"
#include "GlobalData.h"
#include "cudasimframework.cu"

#define CENTER_DOMAIN 0
// set to coords (x,y,z) if more accuracy is needed in such point
// (waiting for relative coordinates)
#if CENTER_DOMAIN
#define OFFSET_X (-l/2)
#define OFFSET_Y (-w/2)
#define OFFSET_Z (-h/2)
#else
#define OFFSET_X 0
#define OFFSET_Y 0
#define OFFSET_Z 0
#endif

StillWater::StillWater(GlobalData *_gdata) : Problem(_gdata)
{
<<<<<<< HEAD

	SETUP_FRAMEWORK(
		viscosity<KINEMATICVISC>,
		//viscosity<SPSVISC>,
		//viscosity<ARTVISC>,
		boundary<DYN_BOUNDARY>,
		//boundary<SA_BOUNDARY>,
		//boundary<LJ_BOUNDARY>,
		flags<ENABLE_DTADAPT | ENABLE_FERRARI>
		//flags<ENABLE_DTADAPT>
	);

	addFilter(SHEPARD_FILTER, 43);

	set_deltap(0.0625f);

	H = 1;
	l = sqrt(2)*H; h = 1.1*H;
	m_usePlanes = false;
	set_deltap(0.0625f);
	H = m_deltap*ceil(H/m_deltap);
	l = m_deltap*ceil(l/m_deltap);
	w = l;
	h = m_deltap*ceil(h/m_deltap);
=======
	m_usePlanes = get_option("use-planes", false); // --use-planes true to enable use of planes for boundaries
	const int mlsIters = get_option("mls", 0); // --mls N to enable MLS filter every N iterations
	const int ppH = get_option("ppH", 16); // --ppH N to change deltap to H/N
	const bool use_ferrari = get_option("use-ferrari", true); // --use-ferrari true to enable use of Ferrari correction

	if (use_ferrari)
		SETUP_FRAMEWORK(
			//viscosity<KINEMATICVISC>,
			viscosity<DYNAMICVISC>,
			//viscosity<ARTVISC>,
			boundary<DYN_BOUNDARY>,
			//boundary<SA_BOUNDARY>,
			//boundary<LJ_BOUNDARY>,
			flags<ENABLE_DTADAPT | ENABLE_FERRARI>
		);
	else
		SETUP_FRAMEWORK(
			//viscosity<KINEMATICVISC>,
			viscosity<DYNAMICVISC>,
			//viscosity<ARTVISC>,
			boundary<DYN_BOUNDARY>,
			//boundary<SA_BOUNDARY>,
			//boundary<LJ_BOUNDARY>,
			flags<ENABLE_DTADAPT>
		);

	if (mlsIters > 0)
		addFilter(MLS_FILTER, mlsIters);

	H = 1;

	set_deltap(H/ppH);

	l = w = sqrt(2)*H; h = 1.1*H;

	// Size and origin of the simulation domain
	m_size = make_double3(l, w ,h);
	m_origin = make_double3(OFFSET_X, OFFSET_Y, OFFSET_Z);
>>>>>>> bb06f101

	// SPH parameters
	m_simparams->dt = 0.00004f;
	m_simparams->dtadaptfactor = 0.3;
<<<<<<< HEAD
	m_simparams->buildneibsfreq = 10;
	// Ferrari correction parameter should be (L/deltap)/1000, with L charactersitic
	// length of the problem
	m_simparams->ferrari = 1.0;

	// Size and origin of the simulation domain
	m_size = make_double3(l, w ,h);
	m_origin = make_double3(OFFSET_X, OFFSET_Y, OFFSET_Z);
=======
	m_simparams->buildneibsfreq = 20;
	m_simparams->ferrariLengthScale = H;
>>>>>>> bb06f101

	// enlarge the domain to take into account the extra layers of particles
	// of the boundary
	if (m_simparams->boundarytype == DYN_BOUNDARY && !m_usePlanes) {
		// number of layers
		dyn_layers = ceil(m_simparams->kernelradius*m_simparams->sfactor);
		// extra layers are one less (since other boundary types still have
		// one layer)
		double3 extra_offset = make_double3((dyn_layers-1)*m_deltap);
		m_origin -= extra_offset;
		m_size += 2*extra_offset;
	}

<<<<<<< HEAD
	m_simparams->tend = 40.0;
=======
	m_simparams->tend = 100.0;
>>>>>>> bb06f101
	if (m_simparams->boundarytype == SA_BOUNDARY) {
		m_simparams->maxneibsnum = 256; // needed during gamma initialization phase
	};

	// Physical parameters
	m_physparams->gravity = make_float3(0.0, 0.0, -9.81f);
	const float g = length(m_physparams->gravity);
	const float maxvel = sqrt(2*g*H);
	// purely for cosmetic reason, let's round the soundspeed to the next
	// integer
	const float c0 = ceil(10*maxvel);
	add_fluid(1000.0);
	set_equation_of_state(0, 7.0f, c0);

	m_physparams->dcoeff = 5.0f*g*H;

	m_physparams->r0 = m_deltap;
	//m_physparams->visccoeff = 0.05f;
	//set_kinematic_visc(0, 3.0e-2f);
	set_kinematic_visc(0, 1e-3f);
	m_physparams->artvisccoeff = 0.003f;
	m_physparams->epsartvisc = 0.01*m_simparams->slength*m_simparams->slength;
	m_physparams->epsxsph = 0.2f;

	// Drawing and saving times
	add_writer(VTKWRITER, 1.0);

	// Name of problem used for directory creation
	m_name = "StillWater";
}


StillWater::~StillWater(void)
{
	release_memory();
}


void StillWater::release_memory(void)
{
	parts.clear();
	boundary_parts.clear();
}


int StillWater::fill_parts()
{
	// distance between fluid box and wall
	float wd = m_physparams->r0;

	parts.reserve(14000);

	experiment_box = Cube(Point(m_origin), m_size.x, m_size.y, m_size.z);

	experiment_box.SetPartMass(wd, m_physparams->rho0[0]);

	if (!m_usePlanes) {
		switch (m_simparams->boundarytype) {
		case SA_BOUNDARY:
			experiment_box.FillBorder(boundary_parts, boundary_elems, vertex_parts, vertex_indexes, wd, false);
			break;
		case DYN_BOUNDARY:
			experiment_box.FillIn(boundary_parts, m_deltap, dyn_layers, false);
			break;
		default:
			experiment_box.FillBorder(boundary_parts, wd, false);
			break;
		}
	}

	m_fluidOrigin = m_origin;
	if (m_simparams->boundarytype == DYN_BOUNDARY) // shift by the extra offset of the experiment box
		m_fluidOrigin += make_double3((dyn_layers-1)*m_deltap);
	m_fluidOrigin += make_double3(wd); // one wd space from the boundary
	Cube fluid = Cube(m_fluidOrigin, l-2*wd, w-2*wd, H-2*wd);
	fluid.SetPartMass(m_deltap, m_physparams->rho0[0]);
	fluid.Fill(parts, m_deltap);

	//DEBUG: set only one fluid particle
//	parts.clear();
//	parts.push_back(Point(0.0, w/2.f, 0.0));
//	for(int i=0; i < vertex_parts.size(); i++)
//		if(	vertex_parts[i](2) == 0 &&
//			vertex_parts[i](0) > 0.5*w && vertex_parts[i](0) < 0.5*w+2*m_deltap &&
//			vertex_parts[i](1) > 0.5*w && vertex_parts[i](1) < 0.5*w+2*m_deltap)
//			parts.push_back(Point(vertex_parts[i](0) + 0.5*m_deltap, vertex_parts[i](1) + 0.5*m_deltap, 0.0));

	return parts.size() + boundary_parts.size() + vertex_parts.size();
}

uint StillWater::fill_planes()
{
	return (m_usePlanes ? 5 : 0);
}

void StillWater::copy_planes(double4* planes)
{
	if (!m_usePlanes) return;

	planes[0] = make_double4(0, 0, 1.0, -m_origin.z);
	planes[1] = make_double4(0, 1.0, 0, -m_origin.x);
	planes[2] = make_double4(0, -1.0, 0, m_origin.x + w);
	planes[3] = make_double4(1.0, 0, 0, -m_origin.y);
	planes[4] = make_double4(-1.0, 0, 0, m_origin.y + l);
}


void StillWater::copy_to_array(BufferList &buffers)
{
	float4 *pos = buffers.getData<BUFFER_POS>();
	hashKey *hash = buffers.getData<BUFFER_HASH>();
	float4 *vel = buffers.getData<BUFFER_VEL>();
	particleinfo *info = buffers.getData<BUFFER_INFO>();
	vertexinfo *vertices = buffers.getData<BUFFER_VERTICES>();
	float4 *boundelm = buffers.getData<BUFFER_BOUNDELEMENTS>();

	std::cout << "Boundary parts: " << boundary_parts.size() << "\n";
	for (uint i = 0; i < boundary_parts.size(); i++) {
#if 1
		double water_column = m_fluidOrigin.z + H - boundary_parts[i](2);
		if (water_column < 0)
			water_column = 0;
		float rho = density(water_column, 0);
#else
		float rho = m_physparams->rho0[0];
#endif
		vel[i] = make_float4(0, 0, 0, rho);
		info[i] = make_particleinfo(PT_BOUNDARY, 0, i);
		calc_localpos_and_hash(boundary_parts[i], info[i], pos[i], hash[i]);
	}
	int j = boundary_parts.size();
	std::cout << "Boundary part mass: " << pos[j-1].w << "\n";

	std::cout << "Fluid parts: " << parts.size() << "\n";
	for (uint i = j; i < j + parts.size(); i++) {
		double water_column = m_fluidOrigin.z + H - parts[i - j](2);
		if (water_column < 0)
			water_column = 0;
		float rho = density(water_column, 0);
		vel[i] = make_float4(0, 0, 0, rho);
		info[i] = make_particleinfo(PT_FLUID, 0, i);
		calc_localpos_and_hash(parts[i-j], info[i], pos[i], hash[i]);
	}
	j += parts.size();
	std::cout << "Fluid part mass: " << pos[j-1].w << "\n";

	if (m_simparams->boundarytype == SA_BOUNDARY) {
			uint j = parts.size() + boundary_parts.size();

			std::cout << "Vertex parts: " << vertex_parts.size() << "\n";
		for (uint i = j; i < j + vertex_parts.size(); i++) {
			float rho = density(H - vertex_parts[i-j](2), 0);
			vel[i] = make_float4(0, 0, 0, rho);
			info[i] = make_particleinfo(PT_VERTEX, 0, i);
			calc_localpos_and_hash(vertex_parts[i-j], info[i], pos[i], hash[i]);
		}
		j += vertex_parts.size();
		std::cout << "Vertex part mass: " << pos[j-1].w << "\n";

		if(vertex_indexes.size() != boundary_parts.size()) {
			std::cout << "ERROR! Incorrect connectivity array!\n";
			exit(1);
		}
		if(boundary_elems.size() != boundary_parts.size()) {
			std::cout << "ERROR! Incorrect boundary elements array!\n";
			exit(1);
		}

		uint offset = parts.size() + boundary_parts.size();
		for (uint i = 0; i < boundary_parts.size(); i++) {
			vertex_indexes[i].x += offset;
			vertex_indexes[i].y += offset;
			vertex_indexes[i].z += offset;

			vertices[i] = vertex_indexes[i];

			boundelm[i] = make_float4(boundary_elems[i]);
		}
	}
}<|MERGE_RESOLUTION|>--- conflicted
+++ resolved
@@ -45,32 +45,6 @@
 
 StillWater::StillWater(GlobalData *_gdata) : Problem(_gdata)
 {
-<<<<<<< HEAD
-
-	SETUP_FRAMEWORK(
-		viscosity<KINEMATICVISC>,
-		//viscosity<SPSVISC>,
-		//viscosity<ARTVISC>,
-		boundary<DYN_BOUNDARY>,
-		//boundary<SA_BOUNDARY>,
-		//boundary<LJ_BOUNDARY>,
-		flags<ENABLE_DTADAPT | ENABLE_FERRARI>
-		//flags<ENABLE_DTADAPT>
-	);
-
-	addFilter(SHEPARD_FILTER, 43);
-
-	set_deltap(0.0625f);
-
-	H = 1;
-	l = sqrt(2)*H; h = 1.1*H;
-	m_usePlanes = false;
-	set_deltap(0.0625f);
-	H = m_deltap*ceil(H/m_deltap);
-	l = m_deltap*ceil(l/m_deltap);
-	w = l;
-	h = m_deltap*ceil(h/m_deltap);
-=======
 	m_usePlanes = get_option("use-planes", false); // --use-planes true to enable use of planes for boundaries
 	const int mlsIters = get_option("mls", 0); // --mls N to enable MLS filter every N iterations
 	const int ppH = get_option("ppH", 16); // --ppH N to change deltap to H/N
@@ -109,24 +83,13 @@
 	// Size and origin of the simulation domain
 	m_size = make_double3(l, w ,h);
 	m_origin = make_double3(OFFSET_X, OFFSET_Y, OFFSET_Z);
->>>>>>> bb06f101
 
 	// SPH parameters
 	m_simparams->dt = 0.00004f;
 	m_simparams->dtadaptfactor = 0.3;
-<<<<<<< HEAD
-	m_simparams->buildneibsfreq = 10;
-	// Ferrari correction parameter should be (L/deltap)/1000, with L charactersitic
-	// length of the problem
-	m_simparams->ferrari = 1.0;
-
-	// Size and origin of the simulation domain
-	m_size = make_double3(l, w ,h);
-	m_origin = make_double3(OFFSET_X, OFFSET_Y, OFFSET_Z);
-=======
+
 	m_simparams->buildneibsfreq = 20;
 	m_simparams->ferrariLengthScale = H;
->>>>>>> bb06f101
 
 	// enlarge the domain to take into account the extra layers of particles
 	// of the boundary
@@ -140,11 +103,8 @@
 		m_size += 2*extra_offset;
 	}
 
-<<<<<<< HEAD
-	m_simparams->tend = 40.0;
-=======
 	m_simparams->tend = 100.0;
->>>>>>> bb06f101
+
 	if (m_simparams->boundarytype == SA_BOUNDARY) {
 		m_simparams->maxneibsnum = 256; // needed during gamma initialization phase
 	};
