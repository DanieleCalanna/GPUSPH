/*  Copyright 2011-2013 Alexis Herault, Giuseppe Bilotta, Robert A. Dalrymple, Eugenio Rustico, Ciro Del Negro

    Istituto Nazionale di Geofisica e Vulcanologia
        Sezione di Catania, Catania, Italy

    Università di Catania, Catania, Italy

    Johns Hopkins University, Baltimore, MD

    This file is part of GPUSPH.

    GPUSPH is free software: you can redistribute it and/or modify
    it under the terms of the GNU General Public License as published by
    the Free Software Foundation, either version 3 of the License, or
    (at your option) any later version.

    GPUSPH is distributed in the hope that it will be useful,
    but WITHOUT ANY WARRANTY; without even the implied warranty of
    MERCHANTABILITY or FITNESS FOR A PARTICULAR PURPOSE.  See the
    GNU General Public License for more details.

    You should have received a copy of the GNU General Public License
    along with GPUSPH.  If not, see <http://www.gnu.org/licenses/>.
*/

/*
 * Device code.
 */

#ifndef _EULER_KERNEL_
#define _EULER_KERNEL_

#include "particledefine.h"
#include "textures.cuh"

namespace cueuler {
__constant__ float	d_epsxsph;
__constant__ float3	d_maxlimit;
__constant__ float3	d_minlimit;
<<<<<<< HEAD
=======
__constant__ float3	d_dispvect;
__constant__ float3	d_dispOffset;
>>>>>>> d5900e29
__constant__ float4	d_mbdata[MAXMOVINGBOUND];

__constant__ float3	d_rbcg[MAXBODIES];
__constant__ float3	d_rbtrans[MAXBODIES];
__constant__ float	d_rbsteprot[9*MAXBODIES];

<<<<<<< HEAD
#include "cellgrid.h"

/// Apply rotation to a given vector
/*! Apply the rotation given by the matrix rot to the vector relPos
 * 	should be in the range [0, gridSize.x - 1]x[0, gridSize.y - 1]x[0, gridSize.z - 1].
 *
 *	\param[in] gridHash : hash value
 *
 *	\return grid position
 *
 *	Note : no test is done by this function to ensure that hash value is valid.
=======
/*
 * Device code.
>>>>>>> d5900e29
 */
__device__ __forceinline__ void
applyrot(const float* rot, const float3 & relPos, float4 & pos)
{
	// Applying rotation
	pos.x += (rot[0] - 1.0f)*relPos.x + rot[1]*relPos.y + rot[2]*relPos.z;
	pos.y += rot[3]*relPos.x + (rot[4] - 1.0f)*relPos.y + rot[5]*relPos.z;
	pos.z += rot[6]*relPos.x + rot[7]*relPos.y + (rot[8] - 1.0f)*relPos.z;
}

__device__ __forceinline__ void
applyrot2(float* rot, float3 & pos, const float3 & cg)
{
	float3 relpos = pos - cg;
	float3 new_relpos;

	// Applying rotation
	new_relpos.x = rot[0]*relpos.x + rot[1]*relpos.y + rot[2]*relpos.z;
	new_relpos.y = rot[3]*relpos.x + rot[4]*relpos.y + rot[5]*relpos.z;
	new_relpos.z = rot[6]*relpos.x + rot[7]*relpos.y + rot[8]*relpos.z;

	pos.x = new_relpos.x + cg.x;
	pos.y = new_relpos.y + cg.y;
	pos.z = new_relpos.z + cg.z;
}


#include "euler_kernel.def"

}
#endif<|MERGE_RESOLUTION|>--- conflicted
+++ resolved
@@ -37,18 +37,12 @@
 __constant__ float	d_epsxsph;
 __constant__ float3	d_maxlimit;
 __constant__ float3	d_minlimit;
-<<<<<<< HEAD
-=======
-__constant__ float3	d_dispvect;
-__constant__ float3	d_dispOffset;
->>>>>>> d5900e29
 __constant__ float4	d_mbdata[MAXMOVINGBOUND];
 
 __constant__ float3	d_rbcg[MAXBODIES];
 __constant__ float3	d_rbtrans[MAXBODIES];
 __constant__ float	d_rbsteprot[9*MAXBODIES];
 
-<<<<<<< HEAD
 #include "cellgrid.h"
 
 /// Apply rotation to a given vector
@@ -60,10 +54,6 @@
  *	\return grid position
  *
  *	Note : no test is done by this function to ensure that hash value is valid.
-=======
-/*
- * Device code.
->>>>>>> d5900e29
  */
 __device__ __forceinline__ void
 applyrot(const float* rot, const float3 & relPos, float4 & pos)
