--- conflicted
+++ resolved
@@ -128,19 +128,13 @@
 							uint*			cellEnd,		// output: cell end index
 							float4*			newPos,			// output: sorted positions
 							float4*			newVel,			// output: sorted velocities
-<<<<<<< HEAD
 							particleinfo*		newInfo,		// output: sorted info
 							float4*			newBoundElement,	// output: sorted boundary elements
 							float4*			newGradGamma,		// output: sorted gradient gamma
 							vertexinfo*		newVertices,		// output: sorted vertices
 							float*			newPressure,		// output: sorted pressure
-							uint*			particleHash,		// input: sorted grid hashes
+							hashKey*		particleHash,		// input: sorted grid hashes
 							uint*			particleIndex,		// input: sorted particle indices
-=======
-							particleinfo*	newInfo,		// output: sorted info
-							hashKey*		particleHash,   // input: sorted grid hashes
-							uint*			particleIndex,	// input: sorted particle indices
->>>>>>> e0559e84
 							float4*			oldPos,			// input: sorted position array
 							float4*			oldVel,			// input: sorted velocity array
 							particleinfo*		oldInfo,		// input: sorted info array
