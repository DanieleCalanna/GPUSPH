#include <math.h>
#include <string>
#include <iostream>

#include "InputProblem.h"
#include "GlobalData.h"

#define USE_PLANES 0

InputProblem::InputProblem(const GlobalData *_gdata) : Problem(_gdata)
{
	// Error catcher for SPECIFIC_PROBLEM definition
	// If the value is not defined properly this will throw a compile error
	int i = SPECIFIC_PROBLEM;
	//StillWater periodic (symmetric)
	//*************************************************************************************
#if SPECIFIC_PROBLEM == StillWater
		h5File.setFilename("/home/vorobyev/Crixus/geometries/plane_periodicity/0.plane_0.1_sym.h5sph");

		set_deltap(0.1f);

		m_simparams.testpoints = false;
		H = 2.0;
		l = 2.0; w = 2.0; h = 2.2;

		m_physparams.kinematicvisc = 3.0e-2f;
		m_simparams.visctype = DYNAMICVISC;
		m_physparams.gravity = make_float3(0.0, 0.0, -9.81f);
		m_simparams.tend = 5.0;

		//periodic boundaries
		m_simparams.periodicbound = PERIODIC_X;
		m_origin = make_double3(0.0, 0.0, 0.0);
		m_physparams.set_density(0, 1000.0, 7.0f, 20.0f);
	//*************************************************************************************

	//Spheric2 (DamBreak)
	//*************************************************************************************
#elif SPECIFIC_PROBLEM == Spheric2
		h5File.setFilename("meshes/0.spheric2.h5sph");

		set_deltap(0.01833f);

		m_physparams.kinematicvisc = 1.0e-2f;
		m_simparams.visctype = DYNAMICVISC;
		m_physparams.gravity = make_float3(0.0, 0.0, -9.81f);

		m_simparams.tend = 5.0;
		m_simparams.testpoints = true;
		m_simparams.csvtestpoints = true;
		m_simparams.surfaceparticle = true;
		H = 0.55;
		l = 3.5+0.02; w = 1.0+0.02; h = 2.0;
		m_origin = make_double3(-0.01, -0.01, -0.01);
		m_physparams.set_density(0, 1000.0, 7.0f, 130.0f);
	//*************************************************************************************

	//Box (Dambreak)
	//*************************************************************************************
#elif SPECIFIC_PROBLEM == BoxCorner || SPECIFIC_PROBLEM == Box
#if SPECIFIC_PROBLEM == BoxCorner
			h5File.setFilename("meshes/0.box_corner.h5sph");
#else
			h5File.setFilename("meshes/0.box_blend_16.h5sph");
#endif

		set_deltap(0.125f);

		m_physparams.kinematicvisc = 1.0e-2f;
		m_simparams.visctype = DYNAMICVISC;
		m_physparams.gravity = make_float3(0.0, 0.0, -9.81f);

		m_simparams.tend = 5.0;
		m_simparams.testpoints = true;
		m_simparams.csvtestpoints = true;
		m_simparams.surfaceparticle = true;
		H = 1.0;
		l = 2.2; w = 2.2; h = 2.2;
		m_origin = make_double3(-1.1, -1.1, -1.1);
		m_physparams.set_density(0, 1000.0, 7.0f, 45.0f);
		m_simparams.calcPrivate = true;
	//*************************************************************************************

	//SmallChannelFlow (a small channel flow for debugging viscosity)
	//*************************************************************************************
#elif SPECIFIC_PROBLEM == SmallChannelFlow
		h5File.setFilename("meshes/0.small_channel.h5sph");

		set_deltap(0.0625f);

		m_physparams.kinematicvisc = 1.0e-2f;
		m_simparams.visctype = DYNAMICVISC;
		m_physparams.gravity = make_float3(8.0*m_physparams.kinematicvisc, 0.0, 0.0);
		m_physparams.set_density(0, 1000.0, 7.0f, 10.0f);

		m_simparams.tend = 100.0;
		m_simparams.periodicbound = PERIODIC_XY;
		m_simparams.testpoints = false;
		m_simparams.surfaceparticle = false;
		m_simparams.savenormals = false;
		H = 1.0;
		l = 1.0; w = 1.0; h = 1.02;
		m_origin = make_double3(-0.5, -0.5, -0.51);
		m_simparams.calcPrivate = true;
	//*************************************************************************************

	//SmallChannelFlowKEPS (a small channel flow for debugging the k-epsilon model)
	//*************************************************************************************
#elif SPECIFIC_PROBLEM == SmallChannelFlowKEPS
		h5File.setFilename("meshes/0.small_channel_keps.h5sph");

		m_simparams.sfactor=2.0f;
		set_deltap(0.05f);

		// turbulent (as in agnes' paper)
		m_physparams.kinematicvisc = 1.5625e-3f;
		m_simparams.visctype = KEPSVISC;
		m_physparams.gravity = make_float3(1.0, 0.0, 0.0);
		m_physparams.set_density(0, 1000.0, 7.0f, 200.0f);

		m_simparams.tend = 100.0;
		m_simparams.periodicbound = PERIODIC_XY;
		m_simparams.testpoints = true;
		m_simparams.csvtestpoints = true;
		m_simparams.surfaceparticle = false;
		m_simparams.savenormals = false;
		H = 2.0;
		l = 0.8; w = 0.8; h = 2.02;
		m_origin = make_double3(-0.4, -0.4, -1.01);
		m_simparams.calcPrivate = false;
	//*************************************************************************************

	//SmallChannelFlowIO (a small channel flow for debugging in/outflow)
	//*************************************************************************************
#elif SPECIFIC_PROBLEM == SmallChannelFlowIO
		h5File.setFilename("meshes/0.small_channel_io_walls.h5sph");

		set_deltap(0.2f);

		m_physparams.kinematicvisc = 1.0e-2f;
		m_simparams.visctype = DYNAMICVISC;
		m_physparams.gravity = make_float3(0.0, 0.0, 0.0);
		m_physparams.set_density(0, 1000.0, 7.0f, 10.0f);

		m_simparams.tend = 100.0;
		m_simparams.testpoints = false;
		m_simparams.surfaceparticle = false;
		m_simparams.savenormals = false;
		H = 2.0;
		l = 2.1; w = 2.1; h = 2.1;
		m_origin = make_double3(-1.05, -1.05, -1.05);
		m_simparams.calcPrivate = false;
		m_simparams.inoutBoundaries = true;
	//*************************************************************************************

	//SmallChannelFlowIOPer (a small channel flow for debugging in/outflow with periodicity)
	//*************************************************************************************
#elif SPECIFIC_PROBLEM == SmallChannelFlowIOPer
		h5File.setFilename("meshes/0.small_channel_io_2d_per.h5sph");

		m_simparams.sfactor=1.3f;
		set_deltap(0.05f);

		m_physparams.kinematicvisc = 1.0e-1f;
		m_simparams.visctype = DYNAMICVISC;
		m_physparams.gravity = make_float3(0.0, 0.0, 0.0);
		m_physparams.set_density(0, 1000.0, 7.0f, 10.0f);

		m_simparams.tend = 10.0;
		m_simparams.testpoints = false;
		m_simparams.surfaceparticle = false;
		m_simparams.savenormals = false;
		m_simparams.periodicbound = PERIODIC_Y;
		H = 2.0;
		l = 1.1; w = 1.0; h = 2.1;
		m_origin = make_double3(-0.55, -0.5, -1.05);
		m_simparams.calcPrivate = false;
		m_simparams.inoutBoundaries = true;
	//*************************************************************************************

	//SmallChannelFlowIOKeps (a small channel flow for debugging in/outflow with keps)
	//*************************************************************************************
#elif SPECIFIC_PROBLEM == SmallChannelFlowIOKeps
		h5File.setFilename("meshes/0.small_channel_io_2d_per.h5sph");

		m_simparams.sfactor=1.3f;
		set_deltap(0.05f);

		m_physparams.kinematicvisc = 1.0e-1f;
		m_simparams.visctype = KEPSVISC;
		m_physparams.gravity = make_float3(0.0, 0.0, 0.0);
		m_physparams.set_density(0, 1000.0, 7.0f, 200.0f);

		m_simparams.tend = 10.0;
		m_simparams.testpoints = false;
		m_simparams.surfaceparticle = false;
		m_simparams.savenormals = false;
		m_simparams.periodicbound = PERIODIC_Y;
		H = 2.0;
		l = 1.1; w = 1.0; h = 2.1;
		m_origin = make_double3(-0.55, -0.5, -1.05);
		m_simparams.calcPrivate = false;
		m_simparams.inoutBoundaries = true;
	//*************************************************************************************

	//IOWithoutWalls (i/o between two plates without walls)
	//*************************************************************************************
#elif SPECIFIC_PROBLEM == IOWithoutWalls
		h5File.setFilename("meshes/0.io_without_walls.h5sph");

		set_deltap(0.2f);

		m_physparams.kinematicvisc = 1.0e-2f;
		m_simparams.visctype = DYNAMICVISC;
		m_physparams.gravity = make_float3(0.0, 0.0, 0.0);
		m_physparams.set_density(0, 1000.0, 7.0f, 10.0f);

		m_simparams.tend = 100.0;
		m_simparams.periodicbound = PERIODIC_YZ;
		m_simparams.testpoints = false;
		m_simparams.surfaceparticle = false;
		m_simparams.savenormals = false;
		H = 2.0;
		l = 2.2; w = 2.0; h = 2.0;
		m_origin = make_double3(-1.1, -1.0, -1.0);
		m_simparams.calcPrivate = false;
		m_simparams.inoutBoundaries = true;
	//*************************************************************************************

	//IOWithoutWalls (i/o between two plates without walls)
	//*************************************************************************************
#elif SPECIFIC_PROBLEM == LaPalisseSmallTest
		h5File.setFilename("meshes/0.la_palisse_small_test.h5sph");

		set_deltap(0.1f);

		m_physparams.kinematicvisc = 1.0e-2f;
		m_simparams.visctype = DYNAMICVISC;
		m_physparams.gravity = make_float3(0.0, 0.0, -9.81);
		m_physparams.set_density(0, 1000.0, 7.0f, 110.0f);

		m_simparams.tend = 10.0;
		m_simparams.testpoints = false;
		m_simparams.surfaceparticle = false;
		m_simparams.savenormals = false;
		H = 4.0;
		l = 10.8; w = 2.2; h = 4.2;
		m_origin = make_double3(-5.4, -1.1, -2.1);
		m_simparams.calcPrivate = false;
		m_simparams.inoutBoundaries = true;
		m_simparams.ioWaterdepthComputation = true;
	//*************************************************************************************
<<<<<<< HEAD

#endif
=======
	// Poitier geometry
	//~~~~~~~~~~~~~~~~~~~~~~~~~~~~~~~~~~~~~~~~~~~~~~~~~~~~~~~~~~~~~~~~~~~~~~~~~~~~~~~~~~~~~
//	inputfile = "/home/vorobyev/Crixus/geometries/fishpass3D/wrong.fishpass_covered_0.0075_sl10.h5sph";

//	set_deltap(0.0075f);

//	m_simparams.testpoints = false;
//	H = 0.2;
//	l = 0.75; w = 0.675; h = 0.4;

//	float slope = 0.1;
	//~~~~~~~~~~~~~~~~~~~~~~~~~~~~~~~~~~~~~~~~~~~~~~~~~~~~~~~~~~~~~~~~~~~~~~~~~~~~~~~~~~~~~

	// BAW geometry
//	//~~~~~~~~~~~~~~~~~~~~~~~~~~~~~~~~~~~~~~~~~~~~~~~~~~~~~~~~~~~~~~~~~~~~~~~~~~~~~~~~~~~~~
//	inputfile = "/home/vorobyev/Crixus/geometries/fishpass3D/0.BAW.fishpass.0.01.h5sph";

//	set_deltap(0.01f);

//	m_simparams.testpoints = false;
//	H = 0.25;
//	l = 1.019; w = 0.785; h = 0.4;

//	float slope = 0.027;
//	//~~~~~~~~~~~~~~~~~~~~~~~~~~~~~~~~~~~~~~~~~~~~~~~~~~~~~~~~~~~~~~~~~~~~~~~~~~~~~~~~~~~~~

//	m_physparams.kinematicvisc = 1.0e-6f;
//	m_physparams.gravity = make_float3(9.81f*sin(atan(slope)), 0.0, -9.81f*cos(atan(slope)));

//	//periodic boundaries
//	m_simparams.periodicbound = PERIODIC_X;
//	//*************************************************************************************

//	// Poiseuille flow
//	//*************************************************************************************
//	inputfile = "/home/vorobyev/Crixus/geometries/2planes_periodicity/0.2planes_0.02.h5sph";
//
//	set_deltap(0.02f);
//
//	m_simparams.testpoints = false;
//	H = 1.0;
//	l = 0.26; w = 0.26; h = 1.0;
//
//	m_physparams.kinematicvisc = 0.1f;
//	m_physparams.gravity = make_float3(0.8, 0.0, 0.0);		// laminar
//
//	//m_physparams.kinematicvisc = 0.00078125f;
//	//m_physparams.gravity = make_float3(2.0, 0.0, 0.0);	// turbulent
//
//	//periodic boundaries
//	m_simparams.periodicbound = PERIODIC_XY;
//	//*************************************************************************************
>>>>>>> 7e1a964a

	// SPH parameters
	m_simparams.dt = 0.00004f;
	m_simparams.xsph = false;
	m_simparams.dtadapt = true;
	m_simparams.dtadaptfactor = 0.3;
	m_simparams.buildneibsfreq = 1;
	m_simparams.shepardfreq = 0;
	m_simparams.mlsfreq = 0;
	m_simparams.ferrari = 0.1;
	m_simparams.mbcallback = false;
	m_simparams.boundarytype = SA_BOUNDARY;
	m_simparams.nlexpansionfactor = 1.1;
	m_simparams.sph_formulation = SPH_F2;

	// Size and origin of the simulation domain
	m_size = make_double3(l, w ,h);

	// Physical parameters
	float g = length(m_physparams.gravity);

	m_physparams.dcoeff = 5.0f*g*H;

	m_physparams.r0 = m_deltap;

	m_physparams.artvisccoeff = 0.3f;
	m_physparams.epsartvisc = 0.01*m_simparams.slength*m_simparams.slength;
	m_physparams.epsxsph = 0.5f;

	// Drawing and saving times
<<<<<<< HEAD
	set_timer_tick(1.0e-6);
	add_writer(VTKWRITER, 1);
=======
	add_writer(VTKWRITER, 0.1);
>>>>>>> 7e1a964a

	// Name of problem used for directory creation
	m_name = "InputProblem";
}


int InputProblem::fill_parts()
{
	// Setting probe for Box test case
	//*******************************************************************
#if SPECIFIC_PROBLEM == Box
	add_gage(m_origin + make_double3(1.0, 1.8, 0.0) + make_double3(0.1, 0.1, 0.1));
	if (m_simparams.testpoints) {
		test_points.push_back(m_origin + make_double3(1.0, 2.0, 0.0) + make_double3(0.1, 0.1, 0.1));
	}
	//*******************************************************************
	// Setting probes for Spheric2 test case
	//*******************************************************************
#elif SPECIFIC_PROBLEM == Spheric2
	// Wave gages
	add_gage(m_origin + make_double3(2.724, 0.5, 0.0) + make_double3(0.01, 0.01, 0.01));
	add_gage(m_origin + make_double3(2.228, 0.5, 0.0) + make_double3(0.01, 0.01, 0.01));
	add_gage(m_origin + make_double3(1.732, 0.5, 0.0) + make_double3(0.01, 0.01, 0.01));
	add_gage(m_origin + make_double3(0.582, 0.5, 0.0) + make_double3(0.01, 0.01, 0.01));
	// Pressure probes
	if (m_simparams.testpoints) {
		test_points.push_back(m_origin + make_double3(2.3955, 0.5, 0.021) + make_double3(0.01, 0.01, 0.01)); // the (0.01,0.01,0.01) vector accounts for the slightly shifted origin
		test_points.push_back(m_origin + make_double3(2.3955, 0.5, 0.061) + make_double3(0.01, 0.01, 0.01));
		test_points.push_back(m_origin + make_double3(2.3955, 0.5, 0.101) + make_double3(0.01, 0.01, 0.01));
		test_points.push_back(m_origin + make_double3(2.3955, 0.5, 0.141) + make_double3(0.01, 0.01, 0.01));
		test_points.push_back(m_origin + make_double3(2.4165, 0.5, 0.161) + make_double3(0.01, 0.01, 0.01));
		test_points.push_back(m_origin + make_double3(2.4565, 0.5, 0.161) + make_double3(0.01, 0.01, 0.01));
		test_points.push_back(m_origin + make_double3(2.4965, 0.5, 0.161) + make_double3(0.01, 0.01, 0.01));
		test_points.push_back(m_origin + make_double3(2.5365, 0.5, 0.161) + make_double3(0.01, 0.01, 0.01));
	}
	//*******************************************************************
	// Setting probes for KEPS test case
	//*******************************************************************
#elif SPECIFIC_PROBLEM == SmallChannelFlowKEPS || SPECIFIC_PROBLEM == SmallChannelFlowIOKeps
	if (m_simparams.testpoints) {
		// create test points at (0,0,.) with dp spacing from bottom to top
		for(uint i=0; i<=40; i++)
			test_points.push_back(m_origin + make_double3(0.4, 0.4, 0.05*(float)i) + make_double3(0.0, 0.0, 0.01));
	}
	//*******************************************************************
#endif

	return h5File.getNParts() + test_points.size();
}

void InputProblem::copy_to_array(BufferList &buffers)
{
	float4 *pos = buffers.getData<BUFFER_POS>();
	hashKey *hash = buffers.getData<BUFFER_HASH>();
	float4 *vel = buffers.getData<BUFFER_VEL>();
	particleinfo *info = buffers.getData<BUFFER_INFO>();
	vertexinfo *vertices = buffers.getData<BUFFER_VERTICES>();
	float4 *boundelm = buffers.getData<BUFFER_BOUNDELEMENTS>();
	float4 *eulerVel = buffers.getData<BUFFER_EULERVEL>();

	h5File.read();

	uint n_parts = 0;
	uint n_vparts = 0;
	uint n_bparts = 0;

	for (uint i = 0; i<h5File.getNParts(); i++) {
		switch(h5File.buf[i].ParticleType) {
			case 1:
				n_parts++;
				break;
			case 2:
				n_vparts++;
				break;
			case 3:
				n_bparts++;
				break;
		}
	}

	std::cout << "Fluid parts: " << n_parts << "\n";
	for (uint i = 0; i < n_parts; i++) {
		//float rho = density(H - h5File.buf[i].Coords_2, 0);
		float rho = m_physparams.rho0[0];
#if SPECIFIC_PROBLEM == SmallChannelFlowKEPS || \
    SPECIFIC_PROBLEM == SmallChannelFlowIOKeps
			const float lvel = log(fmax(1.0f-fabs(h5File.buf[i].Coords_2), 0.5*m_deltap)/0.0015625f)/0.41f+5.2f;
			vel[i] = make_float4(lvel, 0, 0, m_physparams.rho0[0]);
#elif SPECIFIC_PROBLEM == SmallChannelFlowIOPer
			const float lvel = 1.0f-h5File.buf[i].Coords_2*h5File.buf[i].Coords_2;
			vel[i] = make_float4(lvel, 0.0f, 0.0f, m_physparams.rho0[0]);
#elif SPECIFIC_PROBLEM == SmallChannelFlowIO
			const float y2 = h5File.buf[i].Coords_1*h5File.buf[i].Coords_1;
			const float z2 = h5File.buf[i].Coords_2*h5File.buf[i].Coords_2;
			const float y4 = y2*y2;
			const float z4 = z2*z2;
			const float y6 = y2*y4;
			const float z6 = z2*z4;
			const float y8 = y4*y4;
			const float z8 = z4*z4;
			const float lvel = (461.0f+y8-392.0f*z2-28.0f*y6*z2-70.0f*z4+z8+70.0f*y4*(z4-1.0f)-28.0f*y2*(14.0f-15.0f*z2+z6))/461.0f;
			vel[i] = make_float4(lvel, 0, 0, m_physparams.rho0[0]);
#elif SPECIFIC_PROBLEM == IOWithoutWalls
			vel[i] = make_float4(1.0f, 0.0f, 0.0f, (m_physparams.rho0[0]+2.0f));//+1.0f-1.0f*h5File.buf[i].Coords_0));
#else
			vel[i] = make_float4(0, 0, 0, m_physparams.rho0[0]);
#endif
		// Fluid particles don't have a eulerian velocity
		if (eulerVel)
			eulerVel[i] = make_float4(0.0f);
		info[i] = make_particleinfo(FLUIDPART, 0, i);
		calc_localpos_and_hash(Point(h5File.buf[i].Coords_0, h5File.buf[i].Coords_1, h5File.buf[i].Coords_2, rho*h5File.buf[i].Volume), info[i], pos[i], hash[i]);
	}
	uint j = n_parts;
	std::cout << "Fluid part mass: " << pos[j-1].w << "\n";

	if(n_vparts) {
		std::cout << "Vertex parts: " << n_vparts << "\n";
		for (uint i = j; i < j + n_vparts; i++) {
			float rho = density(H - h5File.buf[i].Coords_2, 0);
#if SPECIFIC_PROBLEM == SmallChannelFlowKEPS || \
	SPECIFIC_PROBLEM == SmallChannelFlowIOKeps
				const float lvel = log(fmax(1.0f-fabs(h5File.buf[i].Coords_2), 0.5*m_deltap)/0.0015625f)/0.41f+5.2f;
				vel[i] = make_float4(0.0f, 0.0f, 0.0f, m_physparams.rho0[0]);
				eulerVel[i] = make_float4(lvel, 0.0f, 0.0f, m_physparams.rho0[0]);
#else
				vel[i] = make_float4(0, 0, 0, m_physparams.rho0[0]+2.0f);
				if (eulerVel)
					eulerVel[i] = vel[i];
#endif
			int openBoundType = h5File.buf[i].KENT;
			// count the number of different objects
			// note that we assume all objects to be sorted from 1 to n. Not really a problem if this
			// is not true it simply means that the IOwaterdepth object is bigger than it needs to be
			// in cases of ODE objects this array is allocated as well, even though it is not needed.
			m_simparams.numObjects = max(openBoundType, m_simparams.numObjects);
			info[i] = make_particleinfo(VERTEXPART, openBoundType, i);
			// Define the type of open boundaries
#if SPECIFIC_PROBLEM == SmallChannelFlowIO || \
    SPECIFIC_PROBLEM == IOWithoutWalls || \
    SPECIFIC_PROBLEM == SmallChannelFlowIOPer || \
    SPECIFIC_PROBLEM == SmallChannelFlowIOKeps
				if (openBoundType == 1) {
					// this vertex is part of an open boundary
					SET_FLAG(info[i], IO_PARTICLE_FLAG);
					// open boundary imposes velocity
#if SPECIFIC_PROBLEM != IOWithoutWalls
					SET_FLAG(info[i], VEL_IO_PARTICLE_FLAG);
#endif
					// open boundary is an inflow
					SET_FLAG(info[i], INFLOW_PARTICLE_FLAG);
				} else if (openBoundType == 2) {
					// this vertex is part of an open boundary
					SET_FLAG(info[i], IO_PARTICLE_FLAG);
					// open boundary imposes pressure => VEL_IO_PARTICLE_FLAG not set
					// open boundary is an outflow => INFLOW_PARTICLE_FLAG not set
				}
#elif SPECIFIC_PROBLEM == LaPalisseSmallTest
				// two pressure boundaries
				if (openBoundType != 0)
					SET_FLAG(info[i], IO_PARTICLE_FLAG);
				if (openBoundType == 1)
					SET_FLAG(info[i], INFLOW_PARTICLE_FLAG);
#endif
			calc_localpos_and_hash(Point(h5File.buf[i].Coords_0, h5File.buf[i].Coords_1, h5File.buf[i].Coords_2, rho*h5File.buf[i].Volume), info[i], pos[i], hash[i]);
		}
		j += n_vparts;
		std::cout << "Vertex part mass: " << pos[j-1].w << "\n";
	}

	if(n_bparts) {
		std::cout << "Boundary parts: " << n_bparts << "\n";
		for (uint i = j; i < j + n_bparts; i++) {
#if SPECIFIC_PROBLEM == SmallChannelFlowKEPS || \
	SPECIFIC_PROBLEM == SmallChannelFlowIOKeps
				const float lvel = log(fmax(1.0f-fabs(h5File.buf[i].Coords_2), 0.5*m_deltap)/0.0015625f)/0.41f+5.2f;
				vel[i] = make_float4(0.0f, 0.0f, 0.0f, m_physparams.rho0[0]);
				eulerVel[i] = make_float4(lvel, 0.0f, 0.0f, m_physparams.rho0[0]);
#else
				vel[i] = make_float4(0, 0, 0, m_physparams.rho0[0]+2.0f);
				if (eulerVel)
					eulerVel[i] = vel[i];
#endif
			int openBoundType = h5File.buf[i].KENT;
			info[i] = make_particleinfo(BOUNDPART, openBoundType, i);
			// Define the type of open boundaries
#if SPECIFIC_PROBLEM == SmallChannelFlowIO || \
    SPECIFIC_PROBLEM == IOWithoutWalls || \
    SPECIFIC_PROBLEM == SmallChannelFlowIOPer || \
    SPECIFIC_PROBLEM == SmallChannelFlowIOKeps
				if (openBoundType == 1) {
					// this vertex is part of an open boundary
					SET_FLAG(info[i], IO_PARTICLE_FLAG);
					// open boundary imposes velocity
#if SPECIFIC_PROBLEM != IOWithoutWalls
					SET_FLAG(info[i], VEL_IO_PARTICLE_FLAG);
#endif
					// open boundary is an inflow
					SET_FLAG(info[i], INFLOW_PARTICLE_FLAG);
				} else if (openBoundType == 2) {
					// this vertex is part of an open boundary
					SET_FLAG(info[i], IO_PARTICLE_FLAG);
					// open boundary imposes pressure => VEL_IO_PARTICLE_FLAG not set
					// open boundary is an outflow => INFLOW_PARTICLE_FLAG not set
				}
#elif SPECIFIC_PROBLEM == LaPalisseSmallTest
				// two pressure boundaries
				if (openBoundType != 0)
					SET_FLAG(info[i], IO_PARTICLE_FLAG);
				if (openBoundType == 1)
					SET_FLAG(info[i], INFLOW_PARTICLE_FLAG);
#endif
			calc_localpos_and_hash(Point(h5File.buf[i].Coords_0, h5File.buf[i].Coords_1, h5File.buf[i].Coords_2, 0.0), info[i], pos[i], hash[i]);
			vertices[i].x = h5File.buf[i].VertexParticle1;
			vertices[i].y = h5File.buf[i].VertexParticle2;
			vertices[i].z = h5File.buf[i].VertexParticle3;
			boundelm[i].x = h5File.buf[i].Normal_0;
			boundelm[i].y = h5File.buf[i].Normal_1;
			boundelm[i].z = h5File.buf[i].Normal_2;
			boundelm[i].w = h5File.buf[i].Surface;
		}
		j += n_bparts;
		std::cout << "Boundary part mass: " << pos[j-1].w << "\n";
	}
	// Make sure that fluid + vertex + boundaries are done in that order
	// before adding any other items like testpoints, etc.

	//Testpoints
	if (test_points.size()) {
		std::cout << "\nTest points: " << test_points.size() << "\n";
		for (uint i = j; i < j+test_points.size(); i++) {
			vel[i] = make_float4(0, 0, 0, 0.0);
			info[i]= make_particleinfo(TESTPOINTSPART, 0, i);
			calc_localpos_and_hash(test_points[i-j], info[i], pos[i], hash[i]);
		}
		j += test_points.size();
		std::cout << "Test point mass:" << pos[j-1].w << "\n";
	}

	std::flush(std::cout);

	h5File.empty();
}

void
InputProblem::init_keps(float* k, float* e, uint numpart, particleinfo* info, float4* pos, hashKey* hash)
{
	const float k0 = 1.0f/sqrtf(0.09f);

	for (uint i = 0; i < numpart; i++) {
		const unsigned int cellHash = cellHashFromParticleHash(hash[i]);
		const float gridPosZ = float((cellHash % (m_gridsize.COORD2*m_gridsize.COORD1)) / m_gridsize.COORD1);
		const float z = pos[i].z + m_origin.z + (gridPosZ + 0.5f)*m_cellsize.z;
		k[i] = k0;
		e[i] = 1.0f/0.41f/fmax(1.0f-fabs(z),0.5f*(float)m_deltap);
	}
}

uint
InputProblem::max_parts(uint numpart)
{
	// gives an estimate for the maximum number of particles
#if SPECIFIC_PROBLEM == SmallChannelFlowIO || \
    SPECIFIC_PROBLEM == IOWithoutWalls || \
    SPECIFIC_PROBLEM == SmallChannelFlowIOPer || \
    SPECIFIC_PROBLEM == SmallChannelFlowIOKeps
		return (uint)((float)numpart*1.2f);
#elif SPECIFIC_PROBLEM == LaPalisseSmallTest
		return (uint)((float)numpart*2.0f);
#else
		return numpart;
#endif
}

void InputProblem::fillDeviceMap()
{
	fillDeviceMapByAxis(X_AXIS);
}<|MERGE_RESOLUTION|>--- conflicted
+++ resolved
@@ -250,63 +250,8 @@
 		m_simparams.inoutBoundaries = true;
 		m_simparams.ioWaterdepthComputation = true;
 	//*************************************************************************************
-<<<<<<< HEAD
-
-#endif
-=======
-	// Poitier geometry
-	//~~~~~~~~~~~~~~~~~~~~~~~~~~~~~~~~~~~~~~~~~~~~~~~~~~~~~~~~~~~~~~~~~~~~~~~~~~~~~~~~~~~~~
-//	inputfile = "/home/vorobyev/Crixus/geometries/fishpass3D/wrong.fishpass_covered_0.0075_sl10.h5sph";
-
-//	set_deltap(0.0075f);
-
-//	m_simparams.testpoints = false;
-//	H = 0.2;
-//	l = 0.75; w = 0.675; h = 0.4;
-
-//	float slope = 0.1;
-	//~~~~~~~~~~~~~~~~~~~~~~~~~~~~~~~~~~~~~~~~~~~~~~~~~~~~~~~~~~~~~~~~~~~~~~~~~~~~~~~~~~~~~
-
-	// BAW geometry
-//	//~~~~~~~~~~~~~~~~~~~~~~~~~~~~~~~~~~~~~~~~~~~~~~~~~~~~~~~~~~~~~~~~~~~~~~~~~~~~~~~~~~~~~
-//	inputfile = "/home/vorobyev/Crixus/geometries/fishpass3D/0.BAW.fishpass.0.01.h5sph";
-
-//	set_deltap(0.01f);
-
-//	m_simparams.testpoints = false;
-//	H = 0.25;
-//	l = 1.019; w = 0.785; h = 0.4;
-
-//	float slope = 0.027;
-//	//~~~~~~~~~~~~~~~~~~~~~~~~~~~~~~~~~~~~~~~~~~~~~~~~~~~~~~~~~~~~~~~~~~~~~~~~~~~~~~~~~~~~~
-
-//	m_physparams.kinematicvisc = 1.0e-6f;
-//	m_physparams.gravity = make_float3(9.81f*sin(atan(slope)), 0.0, -9.81f*cos(atan(slope)));
-
-//	//periodic boundaries
-//	m_simparams.periodicbound = PERIODIC_X;
-//	//*************************************************************************************
-
-//	// Poiseuille flow
-//	//*************************************************************************************
-//	inputfile = "/home/vorobyev/Crixus/geometries/2planes_periodicity/0.2planes_0.02.h5sph";
-//
-//	set_deltap(0.02f);
-//
-//	m_simparams.testpoints = false;
-//	H = 1.0;
-//	l = 0.26; w = 0.26; h = 1.0;
-//
-//	m_physparams.kinematicvisc = 0.1f;
-//	m_physparams.gravity = make_float3(0.8, 0.0, 0.0);		// laminar
-//
-//	//m_physparams.kinematicvisc = 0.00078125f;
-//	//m_physparams.gravity = make_float3(2.0, 0.0, 0.0);	// turbulent
-//
-//	//periodic boundaries
-//	m_simparams.periodicbound = PERIODIC_XY;
-//	//*************************************************************************************
->>>>>>> 7e1a964a
+
+#endif
 
 	// SPH parameters
 	m_simparams.dt = 0.00004f;
@@ -337,12 +282,7 @@
 	m_physparams.epsxsph = 0.5f;
 
 	// Drawing and saving times
-<<<<<<< HEAD
-	set_timer_tick(1.0e-6);
-	add_writer(VTKWRITER, 1);
-=======
 	add_writer(VTKWRITER, 0.1);
->>>>>>> 7e1a964a
 
 	// Name of problem used for directory creation
 	m_name = "InputProblem";
