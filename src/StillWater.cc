/*  Copyright 2011-2013 Alexis Herault, Giuseppe Bilotta, Robert A. Dalrymple, Eugenio Rustico, Ciro Del Negro

    Istituto Nazionale di Geofisica e Vulcanologia
        Sezione di Catania, Catania, Italy

    Università di Catania, Catania, Italy

    Johns Hopkins University, Baltimore, MD

    This file is part of GPUSPH.

    GPUSPH is free software: you can redistribute it and/or modify
    it under the terms of the GNU General Public License as published by
    the Free Software Foundation, either version 3 of the License, or
    (at your option) any later version.

    GPUSPH is distributed in the hope that it will be useful,
    but WITHOUT ANY WARRANTY; without even the implied warranty of
    MERCHANTABILITY or FITNESS FOR A PARTICULAR PURPOSE.  See the
    GNU General Public License for more details.

    You should have received a copy of the GNU General Public License
    along with GPUSPH.  If not, see <http://www.gnu.org/licenses/>.
*/

#include <math.h>
#include <iostream>

#include "StillWater.h"


#define CENTER_DOMAIN 1
// set to coords (x,y,z) if more accuracy is needed in such point
// (waiting for relative coordinates)
#if CENTER_DOMAIN
#define OFFSET_X (-l/2)
#define OFFSET_Y (-w/2)
#define OFFSET_Z (-h/2)
#else
#define OFFSET_X 0
#define OFFSET_Y 0
#define OFFSET_Z 0
#endif

StillWater::StillWater(const Options &options) : Problem(options)
{
	H = 1;

	set_deltap(0.0625f);

	l = sqrt(2)*H; w = l; h = 1.1*H;
	m_usePlanes = false;

	// SPH parameters
	m_simparams.slength = 1.3f*m_deltap;
	m_simparams.kernelradius = 2.0f;
	m_simparams.kerneltype = WENDLAND;
	m_simparams.dt = 0.00004f;
	m_simparams.xsph = false;
	m_simparams.dtadapt = true;
	m_simparams.dtadaptfactor = 0.3;
	m_simparams.buildneibsfreq = 20;
	m_simparams.shepardfreq = 0;
	m_simparams.mlsfreq = 0;
	m_simparams.ferrari = 0.1;
	//m_simparams.visctype = KINEMATICVISC;
	m_simparams.visctype = DYNAMICVISC;
	//m_simparams.visctype = ARTVISC;
	m_simparams.mbcallback = false;
	m_simparams.boundarytype = MF_BOUNDARY;
	//m_simparams.boundarytype = LJ_BOUNDARY;

	// Size and origin of the simulation domain
	m_size = make_double3(l, w ,h);
	m_origin = make_double3(OFFSET_X, OFFSET_Y, OFFSET_Z);

	m_writerType = VTKWRITER;
	m_simparams.tend = 1.0;

	// Physical parameters
	m_physparams.gravity = make_float3(0.0, 0.0, -9.81f);
	float g = length(m_physparams.gravity);
	m_physparams.set_density(0, 1000.0, 7.0f, 32.0f);

	m_physparams.dcoeff = 5.0f*g*H;

	m_physparams.r0 = m_deltap;
	//m_physparams.visccoeff = 0.05f;
	m_physparams.kinematicvisc = 3.0e-2f;
	//m_physparams.kinematicvisc = 1.0e-6f;
	m_physparams.artvisccoeff = 0.3f;
	m_physparams.epsartvisc = 0.01*m_simparams.slength*m_simparams.slength;
	m_physparams.epsxsph = 0.5f;

	m_simparams.periodicbound = 0;

	// Drawing and saving times
	m_displayinterval = 1.0e-4;
	m_writefreq = 1000;
	m_screenshotfreq = 0;

	// Name of problem used for directory creation
	m_name = "StillWater";
	create_problem_dir();
}


StillWater::~StillWater(void)
{
	release_memory();
}


void StillWater::release_memory(void)
{
	parts.clear();
	boundary_parts.clear();
}


int StillWater::fill_parts()
{
	// distance between fluid box and wall
	float wd = m_physparams.r0;

	parts.reserve(14000);

	experiment_box = Cube(Point(m_origin), Vector(l, 0, 0), Vector(0, w, 0), Vector(0, 0, h));

	experiment_box.SetPartMass(wd, m_physparams.rho0[0]);

	if(!m_usePlanes){
		if(m_simparams.boundarytype == MF_BOUNDARY) {
			experiment_box.FillBorder(boundary_parts, boundary_elems, vertex_parts, vertex_indexes, wd, false);
		}
		else {
			experiment_box.FillBorder(boundary_parts, wd, false);
		}
	}

	Cube fluid = Cube(m_origin + Point(wd, wd, wd), Vector(l-2*wd, 0, 0), Vector(0, w-2*wd, 0), Vector(0, 0, H-2*wd));
	fluid.SetPartMass(m_deltap, m_physparams.rho0[0]);
	// InnerFill puts particle in the center of boxes of step m_deltap, hence at
	// m_deltap/2 from the sides, so the total distance between particles and walls
	// is m_deltap = r0
	fluid.Fill(parts, m_deltap);
	
	//DEBUG: set only one fluid particle
//	parts.clear();
//	parts.push_back(Point(0.0, w/2.f, 0.0));
//	for(int i=0; i < vertex_parts.size(); i++)
//		if(	vertex_parts[i](2) == 0 &&
//			vertex_parts[i](0) > 0.5*w && vertex_parts[i](0) < 0.5*w+2*m_deltap &&
//			vertex_parts[i](1) > 0.5*w && vertex_parts[i](1) < 0.5*w+2*m_deltap)
//			parts.push_back(Point(vertex_parts[i](0) + 0.5*m_deltap, vertex_parts[i](1) + 0.5*m_deltap, 0.0));

	return parts.size() + boundary_parts.size() + vertex_parts.size();
}

uint StillWater::fill_planes()
{
	return (m_usePlanes ? 5 : 0);
}

void StillWater::copy_planes(float4 *planes, float *planediv)
{
	if (!m_usePlanes) return;

	planes[0] = make_float4(0, 0, 1.0, -m_origin.z);
	planediv[0] = 1.0;
	planes[1] = make_float4(0, 1.0, 0, -m_origin.x);
	planediv[1] = 1.0;
	planes[2] = make_float4(0, -1.0, 0, m_origin.x + w);
	planediv[2] = 1.0;
	planes[3] = make_float4(1.0, 0, 0, -m_origin.y);
	planediv[3] = 1.0;
	planes[4] = make_float4(-1.0, 0, 0, m_origin.y + l);
	planediv[4] = 1.0;
}


<<<<<<< HEAD
void StillWater::draw_boundary(float t)
{
	glColor3f(1.0, 0.0, 0.0);
	experiment_box.GLDraw();
}


void StillWater::copy_to_array(float4 *pos, float4 *vel, particleinfo *info, uint *hash)
=======
void StillWater::copy_to_array(float4 *pos, float4 *vel, particleinfo *info)
>>>>>>> d5900e29
{
	std::cout << "Boundary parts: " << boundary_parts.size() << "\n";
	for (uint i = 0; i < boundary_parts.size(); i++) {
		calc_localpos_and_hash(boundary_parts[i], pos[i], hash[i]);
		vel[i] = make_float4(0, 0, 0, m_physparams.rho0[0]);
		info[i] = make_particleinfo(BOUNDPART, 0, i);
	}
	int j = boundary_parts.size();
	std::cout << "Boundary part mass: " << pos[j-1].w << "\n";

	std::cout << "Fluid parts: " << parts.size() << "\n";
	for (uint i = j; i < j + parts.size(); i++) {
		calc_localpos_and_hash(parts[i-j], pos[i], hash[i]);
		float rho = density(H - pos[i].z, 0);
		vel[i] = make_float4(0, 0, 0, rho);
		info[i] = make_particleinfo(FLUIDPART, 0, i);
	}
	j += parts.size();
	std::cout << "Fluid part mass: " << pos[j-1].w << "\n";
}

void StillWater::copy_to_array(float4 *pos, float4 *vel, particleinfo *info, vertexinfo *vertices, float4 *boundelm, uint* hash)
{
	float4 localpos;
	uint hashvalue;

	copy_to_array(pos, vel, info, hash);

	uint j = parts.size() + boundary_parts.size();

	std::cout << "Vertex parts: " << vertex_parts.size() << "\n";
	for (uint i = j; i < j + vertex_parts.size(); i++) {
		calc_localpos_and_hash(vertex_parts[i-j], localpos, hashvalue);
		pos[i] = localpos;
		float rho = density(H - pos[i].z, 0);
		vel[i] = make_float4(0, 0, 0, rho);
		info[i] = make_particleinfo(VERTEXPART, 0, i);
		hash[i] = hashvalue;
	}
	j += vertex_parts.size();
	std::cout << "Vertex part mass: " << pos[j-1].w << "\n";

	if(vertex_indexes.size() != boundary_parts.size()) {
		std::cout << "ERROR! Incorrect connectivity array!\n";
		exit(1);
	}
	if(boundary_elems.size() != boundary_parts.size()) {
		std::cout << "ERROR! Incorrect boundary elements array!\n";
		exit(1);
	}

	uint offset = parts.size() + boundary_parts.size();
	for (uint i = 0; i < boundary_parts.size(); i++) {
		vertex_indexes[i].x += offset;
		vertex_indexes[i].y += offset;
		vertex_indexes[i].z += offset;

		vertices[i] = vertex_indexes[i];
		
		boundelm[i] = make_float4(boundary_elems[i]);
	}
}<|MERGE_RESOLUTION|>--- conflicted
+++ resolved
@@ -179,18 +179,7 @@
 }
 
 
-<<<<<<< HEAD
-void StillWater::draw_boundary(float t)
-{
-	glColor3f(1.0, 0.0, 0.0);
-	experiment_box.GLDraw();
-}
-
-
 void StillWater::copy_to_array(float4 *pos, float4 *vel, particleinfo *info, uint *hash)
-=======
-void StillWater::copy_to_array(float4 *pos, float4 *vel, particleinfo *info)
->>>>>>> d5900e29
 {
 	std::cout << "Boundary parts: " << boundary_parts.size() << "\n";
 	for (uint i = 0; i < boundary_parts.size(); i++) {
