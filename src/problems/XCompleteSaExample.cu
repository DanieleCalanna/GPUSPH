--- conflicted
+++ resolved
@@ -83,16 +83,12 @@
 	setWaterLevel(0.5);
 	setMaxParticleSpeed(7.0);
 
-<<<<<<< HEAD
-	add_fluid(1000.0, 7.0f, 70.0f);
-=======
 	add_fluid(1000.0);
 	// explicitly set sspeed (not necessary since using setMaxParticleSpeed();
 	//set_equation_of_state(7.0f, 70.0f);
 	// also possible:
 	//set_equation_of_state(7.0f, NAN);
 	// to set the adjabatic exponent, but no the sound speed
->>>>>>> 98aeafb8
 	set_kinematic_visc(0, 1.0e-2f);
 
 	// add "universe box" of planes
