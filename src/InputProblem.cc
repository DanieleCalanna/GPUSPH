#include <math.h>
#include <string>
#include <iostream>

#include "InputProblem.h"
#include "HDF5SphReader.h"
#include "GlobalData.h"

static const std::string SPECIFIC_PROBLEM("SmallChannelFlow");

/* Implemented problems:
 *
 *	Keyword			Description
 ***********************************************
 *	StillWater			Periodic stillwater (lacking file)
 *	Spheric2			Spheric2 dambreak with obstacle
 *	Box					Small dambreak in a box
 *	SmallChannelFlow	Small channel flow for debugging
 *
 */

#define USE_PLANES 0

InputProblem::InputProblem(const GlobalData *_gdata) : Problem(_gdata)
{
	numparticles = 0;

	//StillWater periodic (symmetric)
	//*************************************************************************************
	if (SPECIFIC_PROBLEM == "StillWater") {
		inputfile = "/home/vorobyev/Crixus/geometries/plane_periodicity/0.plane_0.1_sym.h5sph";

		set_deltap(0.1f);

		m_simparams.testpoints = false;
		H = 2.0;
		l = 2.0; w = 2.0; h = 2.2;

		m_physparams.kinematicvisc = 3.0e-2f;
		m_simparams.visctype = DYNAMICVISC;
		m_physparams.gravity = make_float3(0.0, 0.0, -9.81f);
		m_simparams.tend = 5.0;

		//periodic boundaries
		m_simparams.periodicbound = PERIODIC_X;
		m_physparams.dispvect = make_float3(l, l, 0.0);
		m_physparams.minlimit = make_float3(0.0f, 0.0f, 0.0f);
		m_physparams.maxlimit = make_float3(l, l, 0.0f);
		m_origin = make_double3(0.0, 0.0, 0.0);
		m_physparams.set_density(0, 1000.0, 7.0f, 20.0f);
	}
	//*************************************************************************************

	//Spheric2 (DamBreak)
	//*************************************************************************************
	else if (SPECIFIC_PROBLEM == "Spheric2") {
		inputfile = "/home/arnom/work/post-doc-2013/crixus/crixus-build/geometries/140311-spheric2/0.spheric2.h5sph";

		set_deltap(0.01833f);

		m_physparams.kinematicvisc = 1.0e-2f;
		m_simparams.visctype = DYNAMICVISC;
		m_physparams.gravity = make_float3(0.0, 0.0, -9.81f);

		m_simparams.tend = 5.0;
		m_simparams.testpoints = true;
		H = 0.55;
		l = 3.5+0.02; w = 1.0+0.02; h = 2.0;
		m_origin = make_double3(-0.01, -0.01, -0.01);
		m_physparams.set_density(0, 1000.0, 7.0f, 130.0f);
	}
	//*************************************************************************************

	//Box (Dambreak)
	//*************************************************************************************
	else if (SPECIFIC_PROBLEM == "Box") {
		inputfile = "/home/arnom/work/post-doc-2013/crixus/crixus-build/geometries/111116-box/0.box_blend_16.h5sph";

		set_deltap(0.125f);

		m_physparams.kinematicvisc = 1.0e-2f;
		m_simparams.visctype = DYNAMICVISC;
		m_physparams.gravity = make_float3(0.0, 0.0, -9.81f);

		m_simparams.tend = 5.0;
		m_simparams.testpoints = false;
		H = 1.0;
		l = 2.2; w = 2.2; h = 2.2;
		m_origin = make_double3(-1.1, -1.1, -1.1);
		m_physparams.set_density(0, 1000.0, 7.0f, 45.0f);
		m_simparams.calcPrivate = true;
	}
	//*************************************************************************************

	//SmallChannelFlow (a small channel flow for debugging viscosity and k-epsilon)
	//*************************************************************************************
	else if (SPECIFIC_PROBLEM == "SmallChannelFlow") {
		inputfile = "/home/arnom/work/post-doc-2013/crixus/crixus-build/geometries/140109-small-channel/0.small_channel.h5sph";

		set_deltap(0.0625f);

		// laminar
		//m_physparams.kinematicvisc = 1.0e-2f;
		//m_simparams.visctype = DYNAMICVISC;
		//m_physparams.gravity = make_float3(8.0*m_physparams.kinematicvisc, 0.0, 0.0);

		// turbulent (as in agnes' paper)
		m_physparams.kinematicvisc = 1.5625e-3f;
		m_simparams.visctype = KEPSVISC;
		m_physparams.gravity = make_float3(1.0, 0.0, 0.0);

		m_simparams.tend = 100.0;
		m_simparams.periodicbound = PERIODIC_XY;
		m_simparams.testpoints = false;
		m_simparams.surfaceparticle = false;
		m_simparams.savenormals = false;
		H = 1.0;
		l = 1.0; w = 1.0; h = 1.02;
		m_origin = make_double3(-0.5, -0.5, -0.51);
		m_physparams.set_density(0, 1000.0, 7.0f, 200.0f);
		m_simparams.calcPrivate = true;
	}
	//*************************************************************************************
	// Fishpass
	//*************************************************************************************
	// Poitier geometry
	//~~~~~~~~~~~~~~~~~~~~~~~~~~~~~~~~~~~~~~~~~~~~~~~~~~~~~~~~~~~~~~~~~~~~~~~~~~~~~~~~~~~~~
//	inputfile = "/home/vorobyev/Crixus/geometries/fishpass3D/wrong.fishpass_covered_0.0075_sl10.h5sph";

//	set_deltap(0.0075f);

//	m_simparams.testpoints = false;
//	H = 0.2;
//	l = 0.75; w = 0.675; h = 0.4;

//	float slope = 0.1;
	//~~~~~~~~~~~~~~~~~~~~~~~~~~~~~~~~~~~~~~~~~~~~~~~~~~~~~~~~~~~~~~~~~~~~~~~~~~~~~~~~~~~~~

	// BAW geometry
//	//~~~~~~~~~~~~~~~~~~~~~~~~~~~~~~~~~~~~~~~~~~~~~~~~~~~~~~~~~~~~~~~~~~~~~~~~~~~~~~~~~~~~~
//	inputfile = "/home/vorobyev/Crixus/geometries/fishpass3D/0.BAW.fishpass.0.01.h5sph";

//	set_deltap(0.01f);

//	m_simparams.testpoints = false;
//	H = 0.25;
//	l = 1.019; w = 0.785; h = 0.4;

//	float slope = 0.027;
//	//~~~~~~~~~~~~~~~~~~~~~~~~~~~~~~~~~~~~~~~~~~~~~~~~~~~~~~~~~~~~~~~~~~~~~~~~~~~~~~~~~~~~~

//	m_physparams.kinematicvisc = 1.0e-6f;
//	m_physparams.gravity = make_float3(9.81f*sin(atan(slope)), 0.0, -9.81f*cos(atan(slope)));

//	//periodic boundaries
//	m_simparams.periodicbound = true;
//	m_physparams.dispvect = make_float3(l, 0.0f, 0.0f);
//	m_physparams.minlimit = make_float3(0.0f, 0.0f, 0.0f);
//	m_physparams.maxlimit = make_float3(l, 0.0f, 0.0f);
//	//*************************************************************************************

//	// Poiseuille flow
//	//*************************************************************************************
//	inputfile = "/home/vorobyev/Crixus/geometries/2planes_periodicity/0.2planes_0.02.h5sph";
//
//	set_deltap(0.02f);
//
//	m_simparams.testpoints = false;
//	H = 1.0;
//	l = 0.26; w = 0.26; h = 1.0;
//
//	m_physparams.kinematicvisc = 0.1f;
//	m_physparams.gravity = make_float3(0.8, 0.0, 0.0);		// laminar
//
//	//m_physparams.kinematicvisc = 0.00078125f;
//	//m_physparams.gravity = make_float3(2.0, 0.0, 0.0);	// turbulent
//
//	//periodic boundaries
//	m_simparams.periodicbound = true;
//	m_physparams.dispvect = make_float3(l, w, 0.0f);
//	m_physparams.minlimit = make_float3(0.0f, 0.0f, 0.0f);
//	m_physparams.maxlimit = make_float3(l, w, 0.0f);
//	//*************************************************************************************

	// SPH parameters
	m_simparams.dt = 0.00004f;
	m_simparams.xsph = false;
	m_simparams.dtadapt = true;
	m_simparams.dtadaptfactor = 0.3;
	m_simparams.buildneibsfreq = 10;
	m_simparams.shepardfreq = 0;
	m_simparams.mlsfreq = 0;
	m_simparams.ferrari = 0.1;
	m_simparams.mbcallback = false;
	m_simparams.boundarytype = SA_BOUNDARY;
	m_simparams.nlexpansionfactor = 1.1;

	// Size and origin of the simulation domain
	m_size = make_double3(l, w ,h);

	m_writerType = VTKWRITER;

	// Physical parameters
	//m_physparams.gravity = make_float3(0.8, 0.0, 0.0); //body forse for plane Poiseuille flow
	float g = length(m_physparams.gravity);

	m_physparams.dcoeff = 5.0f*g*H;

	m_physparams.r0 = m_deltap;

	m_physparams.artvisccoeff = 0.3f;
	m_physparams.epsartvisc = 0.01*m_simparams.slength*m_simparams.slength;
	m_physparams.epsxsph = 0.5f;

	// Drawing and saving times
	m_displayinterval = 1.0e-4;
	m_writefreq = 1000;
	m_screenshotfreq = 0;

	// Name of problem used for directory creation
	m_name = "InputProblem";
}


int InputProblem::fill_parts()
{
	std::cout << std::endl << "Reading particle data from the input:" << std::endl << inputfile << std::endl;
	const char *ch_inputfile = inputfile.c_str();

	// Setting probes for Spheric2 test case
	//*******************************************************************
	if (SPECIFIC_PROBLEM == "Spheric2") {
		// Wave gages
		add_gage(m_origin + make_double3(2.724, 0.5, 0.0));
		add_gage(m_origin + make_double3(2.228, 0.5, 0.0));
		add_gage(m_origin + make_double3(1.732, 0.5, 0.0));
		add_gage(m_origin + make_double3(0.582, 0.5, 0.0));
		// Pressure probes
		if (m_simparams.testpoints) {
			test_points.push_back(m_origin + make_double3(2.3955, 0.5, 0.021));
			test_points.push_back(m_origin + make_double3(2.3955, 0.5, 0.061));
			test_points.push_back(m_origin + make_double3(2.3955, 0.5, 0.101));
			test_points.push_back(m_origin + make_double3(2.3955, 0.5, 0.141));
			test_points.push_back(m_origin + make_double3(2.4165, 0.5, 0.161));
			test_points.push_back(m_origin + make_double3(2.4565, 0.5, 0.161));
			test_points.push_back(m_origin + make_double3(2.4965, 0.5, 0.161));
			test_points.push_back(m_origin + make_double3(2.5365, 0.5, 0.161));
		}
	}
	//*******************************************************************

	int npart = HDF5SphReader::getNParts(ch_inputfile) + test_points.size();

	return npart;
}

<<<<<<< HEAD
void InputProblem::copy_to_array(float4 *pos, float4 *vel, particleinfo *info, vertexinfo *vertices, float4 *boundelm, hashKey *hash)
=======
void InputProblem::copy_to_array(BufferList &buffers)
>>>>>>> 08515c3e
{
	float4 *pos = buffers.getData<BUFFER_POS>();
	hashKey *hash = buffers.getData<BUFFER_HASH>();
	float4 *vel = buffers.getData<BUFFER_VEL>();
	particleinfo *info = buffers.getData<BUFFER_INFO>();
	vertexinfo *vertices = buffers.getData<BUFFER_VERTICES>();
	float4 *boundelm = buffers.getData<BUFFER_BOUNDELEMENTS>();

	const char *ch_inputfile = inputfile.c_str();
	uint npart = HDF5SphReader::getNParts(ch_inputfile);

	HDF5SphReader::ReadParticles *buf = new HDF5SphReader::ReadParticles[npart];
	HDF5SphReader::readParticles(buf, ch_inputfile, npart);

	uint n_parts = 0;
	uint n_vparts = 0;
	uint n_bparts = 0;

	for (uint i = 0; i<npart; i++) {
		switch(buf[i].ParticleType) {
			case 1:
				n_parts++;
				break;
			case 2:
				n_vparts++;
				break;
			case 3:
				n_bparts++;
				break;
		}
	}

	std::cout << "Fluid parts: " << n_parts << "\n";
	for (uint i = 0; i < n_parts; i++) {
		//float rho = density(H - buf[i].Coords_2, 0);
		float rho = m_physparams.rho0[0];
		vel[i] = make_float4(0, 0, 0, m_physparams.rho0[0]);
		info[i] = make_particleinfo(FLUIDPART, 0, i);
		calc_localpos_and_hash(Point(buf[i].Coords_0, buf[i].Coords_1, buf[i].Coords_2, rho*buf[i].Volume), info[i], pos[i], hash[i]);
	}
	uint j = n_parts;
	std::cout << "Fluid part mass: " << pos[j-1].w << "\n";

	if(n_vparts) {
		std::cout << "Vertex parts: " << n_vparts << "\n";
		for (uint i = j; i < j + n_vparts; i++) {
			float rho = density(H - buf[i].Coords_2, 0);
			vel[i] = make_float4(0, 0, 0, rho);
			info[i] = make_particleinfo(VERTEXPART, 0, i);
			calc_localpos_and_hash(Point(buf[i].Coords_0, buf[i].Coords_1, buf[i].Coords_2, rho*buf[i].Volume), info[i], pos[i], hash[i]);
		}
		j += n_vparts;
		std::cout << "Vertex part mass: " << pos[j-1].w << "\n";
	}

	if(n_bparts) {
		std::cout << "Boundary parts: " << n_bparts << "\n";
		for (uint i = j; i < j + n_bparts; i++) {
			vel[i] = make_float4(0, 0, 0, m_physparams.rho0[0]);
			info[i] = make_particleinfo(BOUNDPART, 0, i);
			calc_localpos_and_hash(Point(buf[i].Coords_0, buf[i].Coords_1, buf[i].Coords_2, 0.0), info[i], pos[i], hash[i]);
			vertices[i].x = buf[i].VertexParticle1;
			vertices[i].y = buf[i].VertexParticle2;
			vertices[i].z = buf[i].VertexParticle3;
			boundelm[i].x = buf[i].Normal_0;
			boundelm[i].y = buf[i].Normal_1;
			boundelm[i].z = buf[i].Normal_2;
			boundelm[i].w = buf[i].Surface;
		}
		j += n_bparts;
		std::cout << "Boundary part mass: " << pos[j-1].w << "\n";
	}
	// Make sure that fluid + vertex + boundaries are done in that order
	// before adding any other items like testpoints, etc.

	//Testpoints
	if (test_points.size()) {
		std::cout << "\nTest points: " << test_points.size() << "\n";
		for (uint i = j; i < j+test_points.size(); i++) {
<<<<<<< HEAD
			vel[i] = make_float4(0, 0, 0, m_physparams.rho0[0]);
=======
			vel[i] = make_float4(0, 0, 0, 0.0);
>>>>>>> 08515c3e
			info[i]= make_particleinfo(TESTPOINTSPART, 0, i);
			calc_localpos_and_hash(test_points[i-j], info[i], pos[i], hash[i]);
		}
		j += test_points.size();
		std::cout << "Test point mass:" << pos[j-1].w << "\n";
	}

	std::flush(std::cout);

	delete [] buf;
}<|MERGE_RESOLUTION|>--- conflicted
+++ resolved
@@ -254,11 +254,7 @@
 	return npart;
 }
 
-<<<<<<< HEAD
-void InputProblem::copy_to_array(float4 *pos, float4 *vel, particleinfo *info, vertexinfo *vertices, float4 *boundelm, hashKey *hash)
-=======
 void InputProblem::copy_to_array(BufferList &buffers)
->>>>>>> 08515c3e
 {
 	float4 *pos = buffers.getData<BUFFER_POS>();
 	hashKey *hash = buffers.getData<BUFFER_HASH>();
@@ -338,11 +334,7 @@
 	if (test_points.size()) {
 		std::cout << "\nTest points: " << test_points.size() << "\n";
 		for (uint i = j; i < j+test_points.size(); i++) {
-<<<<<<< HEAD
-			vel[i] = make_float4(0, 0, 0, m_physparams.rho0[0]);
-=======
 			vel[i] = make_float4(0, 0, 0, 0.0);
->>>>>>> 08515c3e
 			info[i]= make_particleinfo(TESTPOINTSPART, 0, i);
 			calc_localpos_and_hash(test_points[i-j], info[i], pos[i], hash[i]);
 		}
