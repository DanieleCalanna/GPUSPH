#include <math.h>
#include <string>
#include <iostream>

// limits
#include <float.h>
#include <limits.h>

#include "Rect.h"
#include "Disk.h"
#include "Cube.h"
#include "Cylinder.h"
#include "Cone.h"
#include "Sphere.h"
#include "Torus.h"
#include "Plane.h"
#include "STLMesh.h"

#include "XProblem.h"
#include "GlobalData.h"

//#define USE_PLANES 0

XProblem::XProblem(GlobalData *_gdata) : Problem(_gdata)
{
	// *** XProblem initialization
	m_numActiveGeometries = 0;
	m_numBodies = 0;
	m_numForcesBodies = 0;
	m_numFloatingBodies = 0;
	m_numPlanes = 0;
	m_numOpenBoundaries = 0;

	m_numDynBoundLayers = 0;

	m_extra_world_margin = 0.0;

	m_positioning = PP_CENTER;

	// *** Default viscosity coefficients
	m_physparams.artvisccoeff = 0.3f;
	m_physparams.epsartvisc = 0.01 * m_simparams.slength * m_simparams.slength;
	m_physparams.kinematicvisc[0] = 1.0e-6f;
	//m_physparams.epsxsph = 0.5f;

	// TODO: following comment: still makes sense?
	//set p1coeff,p2coeff, epsxsph here if different from 12.,6., 0.5

	// *** Initialization of minimal physical parameters
	set_deltap(0.02f);
	m_physparams.r0 = m_deltap;
	m_physparams.gravity = make_float3(0.0, 0.0, -9.81);
	// NAN water level and max fall: will autocompute if user doesn't define them
	m_waterLevel = NAN;
	m_maxFall = NAN;
	m_maxParticleSpeed = NAN;

	// *** Other parameters and settings
	add_writer(VTKWRITER, 1e-2f);
	m_origin = make_double3(NAN, NAN, NAN);
	m_size = make_double3(NAN, NAN, NAN);
	m_name = "XProblem";

	// We don't initialize simparams because it will be done by the SETUP_FRAMEWORK
	// in the subclass

}

void XProblem::release_memory()
{
	m_fluidParts.clear();
	m_boundaryParts.clear();
	// also cleanup object parts
	for (size_t i = 0, num_geoms = m_geometries.size(); i < num_geoms; i++) {
		if (m_geometries[i]->enabled)
			m_geometries[i]->ptr->GetParts().clear();
		if (m_geometries[i]->hdf5_reader)
			delete m_geometries[i]->hdf5_reader;
	}
}

XProblem::~XProblem()
{
	release_memory();
	if (m_numFloatingBodies > 0)
		cleanupODE();
}

bool XProblem::initialize()
{
	// setup the framework if the subclass did not do it; will have all defaults
	if (!m_simframework) {
		// TODO automatic framework setup
		// This must be done in a CU file
		//SETUP_FRAMEWORK();
		throw std::runtime_error("no simulation framework defined");
	}

	// aux vars to compute bounding box
	Point globalMin = Point(DBL_MAX, DBL_MAX, DBL_MAX);
	Point globalMax = Point(-DBL_MAX, -DBL_MAX, -DBL_MAX);

	// counters of floating objects and generic objects (floating + moving + open bounds)
	// NOTE: there is already m_numRigidBodies, but we need a progressive count to
	// initialize m_ODEobjectId map
	uint bodies_counter = 0;
	uint open_boundaries_counter = 0;

	// aux var for automatic water level computation
	double highest_water_part = NAN;

	for (size_t g = 0, num_geoms = m_geometries.size(); g < num_geoms; g++) {
		// ignore planes for bbox
		if (m_geometries[g]->type == GT_PLANE)
			continue;

		// ignore deleted geometries
		if (!m_geometries[g]->enabled)
			continue;

		// load HDF5 files
		if (m_geometries[g]->has_hdf5_file)
			m_geometries[g]->hdf5_reader->read();

		Point currMin, currMax;

		// geometries loaded from HDF5 files but not featuring a STL file do not have a
		// bounding box yet; let's compute it
		if (m_geometries[g]->has_hdf5_file && !m_geometries[g]->has_stl_file) {

			// initialize temp variables
			currMin(0) = currMin(1) = currMin(2) = DBL_MAX;
			currMax(0) = currMax(1) = currMax(2) = -DBL_MAX;

			// iterate on particles - could printf something if long...
			for (uint p = 0; p < m_geometries[g]->hdf5_reader->getNParts(); p++) {
				// utility pointer & var
				ReadParticles *part = &(m_geometries[g]->hdf5_reader->buf[p]);
				Point currPoint(part->Coords_0, part->Coords_1, part->Coords_2);
				// set current per-coordinate minimum and maximum
				setMinPerElement(currMin, currPoint);
				setMaxPerElement(currMax, currPoint);
			}
			// TODO: store the so-computed bbox somewhere?
			// Not using it yet, but we have it for free here
		} else
			// all other geometries should have one ready
			m_geometries[g]->ptr->getBoundingBox(currMin, currMax);

		// global min and max
		setMinPerElement(globalMin, currMin);
		setMaxPerElement(globalMax, currMax);

		// store highest fluid part Z coordinate
		if (m_geometries[g]->type == GT_FLUID) {
			if (!isfinite(highest_water_part) || currMax(2) > highest_water_part)
				highest_water_part = currMax(2);
		}

		// update object counters
		if (m_geometries[g]->type == GT_FLOATING_BODY ||
			m_geometries[g]->type == GT_MOVING_BODY)
			bodies_counter++;
		if (m_geometries[g]->type == GT_OPENBOUNDARY)
			open_boundaries_counter++;
	}

	// here should be bodies_counter == m_numFloatingBodies
	if ( bodies_counter > MAX_BODIES ) {
		printf("Fatal: number of bodies > MAX_BODIES (%u > %u)\n",
			bodies_counter, MAX_BODIES);
		return false;
	}

	// do not store the number of floating objects (aka ODE bodies) in simparams:
	// add_moving_body() will increment it and use it for the insertion in the vector
	//m_simparams.numODEbodies = bodies_counter; // == m_numFloatingBodies;

	// store number of objects (floating + moving + I/O)
	// TODO: here we probably want numObjects to be actually a numOpenBoundaries
	m_simparams.numObjects = open_boundaries_counter;

	// set computed world origin and size without overriding possible user choices
	if (!isfinite(m_origin.x)) m_origin.x = globalMin(0);
	if (!isfinite(m_origin.y)) m_origin.y = globalMin(1);
	if (!isfinite(m_origin.z)) m_origin.z = globalMin(2);
	if (!isfinite(m_size.x)) m_size.x = globalMax(0) - globalMin(0);
	if (!isfinite(m_size.y)) m_size.y = globalMax(1) - globalMin(1);
	if (!isfinite(m_size.z)) m_size.z = globalMax(2) - globalMin(2);

	// add user-defined world margin, if any
	if (m_extra_world_margin > 0.0) {
		m_origin -= m_extra_world_margin;
		m_size += 2 * m_extra_world_margin;
	}

	// compute water level automatically, if not set
	if (!isfinite(m_waterLevel)) {
		// water level: highest fluid coordinate or (absolute) domain height
		m_waterLevel = ( isfinite(highest_water_part) ? highest_water_part : m_size.z - m_origin.z );
		printf("Water level not set, autocomputed: %g\n", m_waterLevel);
	}

	// ditto for max fall; approximated as (waterLevel - lowest_domain_point)
	// NOTE: if there is no fluid geometry and both water level and maxFall are autocomputed, then
	// water level will be equal to highest domain point and max fall to domain height
	if (!isfinite(m_maxFall)) {
		m_maxFall = m_waterLevel - globalMin(2);
		printf("Max fall height not set, autocomputed: %g\n", m_maxFall);
	}

	// set physical parameters depending on m_maxFall or m_waterLevel: LJ dcoeff, sspeed (through set_density())
	const float g = length(m_physparams.gravity);
	m_physparams.dcoeff = 5.0f * g * m_maxFall;

	if (!isfinite(m_maxParticleSpeed)) {
		m_maxParticleSpeed = sqrt(2.0 * g * m_maxFall);
		printf("Max particle speed not set, autocomputed from max fall: %g\n", m_maxParticleSpeed);
	}

	if (!m_physparams.EOS_was_set) {
		const float default_rho = 1000.0;
		const float default_gamma = 7;
		// numerical speed of sound
		const float default_c0 = 10.0 * m_maxParticleSpeed;

		m_physparams.set_density(0, default_rho, default_gamma, default_c0);
		printf("EOS not set, autocomputed for fluid 0: rho: %g, gamma %g, c0 %g\n",
			default_rho, default_gamma, default_c0 );
	}

	// compute the number of layers for dynamic boundaries, if not set
	if (m_simparams.boundarytype == DYN_BOUNDARY && m_numDynBoundLayers == 0) {
		m_numDynBoundLayers = (uint) ceil(m_simparams.sfactor * m_simparams.kernelradius) + 1;
		printf("Number of dynamic boundary layers not set, autocomputed: %u\n", m_numDynBoundLayers);
	}

	// only init ODE if m_numRigidBodies
	if (m_numFloatingBodies)
		initializeODE();

	// check open boundaries consistency
	// TODO ideally we should enable/disable them depending on whether
	// they are present, but this isn't trivial to do with the static framework
	// options
	if (m_numOpenBoundaries > 0 && m_simparams.inoutBoundaries != true)
		throw std::invalid_argument("open boundaries present, but ENABLE_INLET_OUTLET not specified in framework flag");
	if (m_numOpenBoundaries == 0 && m_simparams.inoutBoundaries == true)
		throw std::invalid_argument("no open boundaries present, but ENABLE_INLET_OUTLET specified in framework flag");

	// TODO FIXME m_numMovingObjects does not exist yet
	//if (m_numMovingObjects > 0)
	//	m_simparams.movingBoundaries = true;

	return true;
}

void XProblem::initializeODE()
{
	// TODO FIXME MERGE
	// allocate_ODE_bodies(m_numFloatingBodies);
	dInitODE();
	// world setup
	m_ODEWorld = dWorldCreate(); // ODE world for dynamics
	m_ODESpace = dHashSpaceCreate(0); // ODE world for collisions
	m_ODEJointGroup = dJointGroupCreate(0);  // Joint group for collision detection
	// Set gravity（x, y, z)
	dWorldSetGravity(m_ODEWorld,
		m_physparams.gravity.x, m_physparams.gravity.y, m_physparams.gravity.z);
}

void XProblem::cleanupODE()
{
	dJointGroupDestroy(m_ODEJointGroup);
	dSpaceDestroy(m_ODESpace);
	dWorldDestroy(m_ODEWorld);
	dCloseODE();
}

// for an exaple ODE_nearCallback see
// http://ode-wiki.org/wiki/index.php?title=Manual:_Collision_Detection#Collision_detection
void XProblem::ODE_near_callback(void * data, dGeomID o1, dGeomID o2)
{
	// ODE generates multiple candidate contact points. We should use at least 3 for cube-plane
	// interaction, the more the better (probably).
	// CHECK: any significant correlation between performance and MAX_CONTACTS?
	const int MAX_CONTACTS = 10;
	dContact contact[MAX_CONTACTS];

	// offset between dContactGeom-s of consecutive dContact-s in contact araray
	const uint skip_offset = sizeof(dContact);

	// consider collisions where at least one of the two bodies is a floating body...
	bool isOneFloating = false;
	for (uint gid = 0, num_geoms = m_geometries.size(); gid < num_geoms && !isOneFloating; gid++) {
		// ignore deleted geometries
		if (!m_geometries[gid]->enabled)
			continue;
		// is the current geometry a floating body?
		if (m_geometries[gid]->type == GT_FLOATING_BODY) {
			// read ODE geom ID
			const dGeomID curr_odegeom_id = m_geometries[gid]->ptr->m_ODEGeom;
			// check if this is one of the two colliding
			if (curr_odegeom_id == o1 || curr_odegeom_id == o2)
				isOneFloating = true;
		} // if current geom is floating
	} // iterating on all geometries

	// ...ignore otherwise
	if (!isOneFloating) return;

	// collide the candidate pair o1, o2
	int num_contacts = dCollide(o1, o2, MAX_CONTACTS, &contact[0].geom, skip_offset);

	// resulting collision points are treated by ODE as joints. We use them all
	for (int i = 0; i < num_contacts; i++) {
		contact[i].surface.mode = dContactBounce;
		contact[i].surface.mu = 1.0; // min 1, max dInfinity (min-max friction)
		contact[i].surface.bounce = 0.5; // (0.0~1.0) restitution parameter
		contact[i].surface.bounce_vel = 0.0; // minimum incoming velocity for bounce
		dJointID c = dJointCreateContact(m_ODEWorld, m_ODEJointGroup, &contact[i]);
		dJointAttach (c, dGeomGetBody(contact[i].geom.g1), dGeomGetBody(contact[i].geom.g2));
	}
}

GeometryID XProblem::addGeometry(const GeometryType otype, const FillType ftype, Object* obj_ptr,
	const char *hdf5_fname, const char *stl_fname)
{
	GeometryInfo* geomInfo = new GeometryInfo();
	geomInfo->type = otype;
	geomInfo->fill_type = ftype;
	geomInfo->ptr = obj_ptr;
	if (hdf5_fname) {
		geomInfo->hdf5_filename = std::string(hdf5_fname);
		geomInfo->has_hdf5_file = true;
		// initialize the reader
		// TODO: error checking
		geomInfo->hdf5_reader = new HDF5SphReader();
		geomInfo->hdf5_reader->setFilename(hdf5_fname);
	}
	if (stl_fname) {
		geomInfo->stl_filename = std::string(stl_fname);
		geomInfo->has_stl_file = true;
	}
	m_numActiveGeometries++;

	// --- Default collision and dynamics
	switch (geomInfo->type) {
		case GT_FLUID:
			geomInfo->handle_collisions = false;
			geomInfo->handle_dynamics = false;
			geomInfo->measure_forces = false;
			break;
		case GT_FIXED_BOUNDARY:
			geomInfo->handle_collisions = true; // optional
			geomInfo->handle_dynamics = false;
			geomInfo->measure_forces = false;
			break;
		case GT_OPENBOUNDARY:
			geomInfo->handle_collisions = false; // TODO: make optional?
			geomInfo->handle_dynamics = false;
			geomInfo->measure_forces = false; // TODO: make optional?
			break;
		case GT_FLOATING_BODY:
			geomInfo->handle_collisions = true; // optional
			geomInfo->handle_dynamics = true;
			geomInfo->measure_forces = true;
			break;
		case GT_MOVING_BODY:
			geomInfo->handle_collisions = true; // optional
			geomInfo->handle_dynamics = false; // optional
			geomInfo->measure_forces = false; // optional
			break;
		case GT_PLANE:
			geomInfo->handle_collisions = true; // optional
			geomInfo->handle_dynamics = false;
			geomInfo->measure_forces = false;
			break;
	}

	// --- Default intersection type
	// It is IT_SUBTRACT by default, except for planes: they are usually used
	// to delimit the boundaries of the domain, so we likely want to intersect
	if (geomInfo->type == GT_PLANE)
		geomInfo->intersection_type = IT_INTERSECT;
	else
		geomInfo->intersection_type = IT_SUBTRACT;

	// --- Default erase operation
	// Upon intersection or subtraction we can choose to interact with fluid
	// or boundaries. By default, water erases only other water, while boundaries
	// erase water and other boundaries.
	if (geomInfo->type == GT_FLUID)
		geomInfo->erase_operation = ET_ERASE_FLUID;
	else
		geomInfo->erase_operation = ET_ERASE_ALL;

	// update bodies counter
	if (geomInfo->type == GT_MOVING_BODY || geomInfo->type == GT_FLOATING_BODY)
		m_numBodies++;

	// NOTE: we don't need to check handle_collisions at all, since if there are no bodies
	// we don't need collisions nor ODE at all
	if (geomInfo->handle_dynamics)
		m_numFloatingBodies++;

	if (geomInfo->measure_forces)
		m_numForcesBodies++;

	if (geomInfo->type == GT_PLANE)
		m_numPlanes++;

	if (geomInfo->type == GT_OPENBOUNDARY)
		m_numOpenBoundaries++;

	m_geometries.push_back(geomInfo);
	return (m_geometries.size() - 1);
}

bool XProblem::validGeometry(GeometryID gid)
{
	// ensure gid refers to a valid position
	if (gid >= m_geometries.size()) {
		printf("WARNING: invalid GeometryID %zu\n", gid);
		return false;
	}

	// ensure geometry was not deleted
	if (!m_geometries[gid]->enabled) {
		printf("WARNING: GeometryID %zu refers to a deleted geometry!\n", gid);
		return false;
	}

	return true;
}

GeometryID XProblem::addRect(const GeometryType otype, const FillType ftype, const Point &origin,
	const double side1, const double side2)
{
	double offsetX = 0, offsetY = 0;
	if (m_positioning == PP_CENTER || m_positioning == PP_BOTTOM_CENTER) {
		offsetX = - side1 / 2.0;
		offsetY = - side2 / 2.0;
	}

	return addGeometry(otype, ftype,
		new Rect( Point( origin(0) + offsetX, origin(1) + offsetY, origin(2) ),
			side1, side2, EulerParameters() )
	);
}

GeometryID XProblem::addDisk(const GeometryType otype, const FillType ftype, const Point &origin,
	const double radius)
{
	double offsetX = 0, offsetY = 0;
	if (m_positioning == PP_CORNER)
		offsetX = offsetY = radius;

	return addGeometry(otype, ftype,
		new Disk( Point( origin(0) + offsetX, origin(1) + offsetY, origin(2) ),
			radius, EulerParameters() )
	);
}

GeometryID XProblem::addCube(const GeometryType otype, const FillType ftype, const Point &origin, const double side)
{
	double offsetXY = 0, offsetZ = 0;
	if (m_positioning == PP_CENTER || m_positioning == PP_BOTTOM_CENTER)
		offsetXY = - side / 2.0;
	if (m_positioning == PP_CENTER)
		offsetZ = - side / 2.0;

	return addGeometry(otype, ftype,
		new Cube( Point( origin(0) + offsetXY, origin(1) + offsetXY, origin(2) + offsetZ ),
			side, side, side, EulerParameters() )
	);
}

GeometryID XProblem::addBox(const GeometryType otype, const FillType ftype, const Point &origin,
			const double side1, const double side2, const double side3)
{
	double offsetX = 0, offsetY = 0, offsetZ = 0;
	if (m_positioning == PP_CENTER || m_positioning == PP_BOTTOM_CENTER) {
		offsetX = - side1 / 2.0;
		offsetY = - side2 / 2.0;
	}
	if (m_positioning == PP_CENTER)
		offsetZ = - side3 / 2.0;

	return addGeometry(otype, ftype,
		new Cube( Point( origin(0) + offsetX, origin(1) + offsetY, origin(2) + offsetZ ),
			side1, side2, side3, EulerParameters() )
	);
}

GeometryID XProblem::addCylinder(const GeometryType otype, const FillType ftype, const Point &origin,
			const double radius, const double height)
{
	double offsetXY = 0, offsetZ = 0;
	if (m_positioning == PP_CORNER)
		offsetXY = radius;
	else
	if (m_positioning == PP_CENTER)
		offsetZ = - height / 2.0;

	return addGeometry(otype, ftype,
		new Cylinder( Point( origin(0) + offsetXY, origin(1) + offsetXY, origin(2) + offsetZ ),
			radius, height, EulerParameters() )
	);
}

GeometryID XProblem::addCone(const GeometryType otype, const FillType ftype, const Point &origin,
	const double bottom_radius, const double top_radius, const double height)
{
	double offsetXY = 0, offsetZ = 0;
	if (m_positioning == PP_CORNER)
		offsetXY = bottom_radius;
	else
	if (m_positioning == PP_CENTER) {
		// height of the geometrical center of the truncated cone (round frustum)
		offsetZ = - height *
			(bottom_radius * bottom_radius + 2.0 * bottom_radius * top_radius + 3.0 * top_radius * top_radius)/
			(4.0 * (bottom_radius * bottom_radius + bottom_radius * top_radius + top_radius * top_radius));
		// center of the bounding box
		// offsetZ = height / 2.0;
	}

	return addGeometry(otype, ftype,
		new Cone( Point( origin(0) + offsetXY, origin(1) + offsetXY, origin(2) + offsetZ ),
			bottom_radius, top_radius, height, EulerParameters() )
	);
}

GeometryID XProblem::addSphere(const GeometryType otype, const FillType ftype, const Point &origin,
	const double radius)
{
	double offsetXY = 0, offsetZ = 0;
	if (m_positioning == PP_CORNER || m_positioning == PP_BOTTOM_CENTER)
		offsetZ = radius;
	if (m_positioning == PP_CORNER)
		offsetXY = radius;

	return addGeometry(otype, ftype,
		new Sphere( Point( origin(0) + offsetXY, origin(1) + offsetXY, origin(2) + offsetZ ),
			radius )
	);
}

GeometryID XProblem::addTorus(const GeometryType otype, const FillType ftype, const Point &origin,
	const double major_radius, const double minor_radius)
{
	double offsetXY = 0, offsetZ = 0;
	if (m_positioning == PP_CORNER || m_positioning == PP_BOTTOM_CENTER)
		offsetZ = minor_radius;
	if (m_positioning == PP_CORNER)
		offsetXY = (major_radius + minor_radius);

	return addGeometry(otype, ftype,
		new Torus( origin, major_radius, minor_radius, EulerParameters() )
	);
}

GeometryID XProblem::addPlane(
	const double a_coeff, const double b_coeff, const double c_coeff, const double d_coeff)
{
	return addGeometry(GT_PLANE, FT_NOFILL,
		new Plane( a_coeff, b_coeff, c_coeff, d_coeff )
	);
}

// NOTE: "origin" has a slightly different meaning than for the other primitives: here it is actually
// an offset to shift the STL coordinates. Use 0 to import STL coords as they are.
// If positioning is PP_NONE and origin is (0,0,0), mesh coordinates are imported unaltered.
GeometryID XProblem::addSTLMesh(const GeometryType otype, const FillType ftype, const Point &origin,
	const char *filename)
{
	STLMesh *stlmesh = STLMesh::load_stl(filename);

	double offsetX = 0, offsetY = 0, offsetZ = 0;

	// handle positioning
	if (m_positioning != PP_NONE) {

		// Make the origin coincide with the lower corner of the mesh bbox.
		// Now the positioning is PP_CORNER
		stlmesh->shift( - stlmesh->get_minbounds() );

		// NOTE: STLMesh::get_meshsize() returns #triangles instead
		const double3 mesh_size = stlmesh->get_maxbounds() - stlmesh->get_minbounds();

		if (m_positioning == PP_CENTER || m_positioning == PP_BOTTOM_CENTER) {
			offsetX = - mesh_size.x / 2.0;
			offsetY = - mesh_size.y / 2.0;
		}

		if (m_positioning == PP_CENTER) {
			offsetZ = - mesh_size.z / 2.0;
		}

	} // if positioning is PP_NONE

	// shift STL origin to given point
	stlmesh->shift( make_double3(origin(0) + offsetX, origin(1) + offsetY, origin(2) + offsetZ) );

	return addGeometry(otype, ftype,
		stlmesh,
		NULL,			// HDF5 filename
		filename		// STL filename
	);
}

// NOTE: particles loaded from HDF5 files will not be erased!
// To enable erase-like interaction we need to copy them to the particle vectors, which
// requires unnecessary memory allocation
GeometryID XProblem::addHDF5File(const GeometryType otype, const Point &origin,
	const char *fname_hdf5, const char *fname_stl)
{
	// NOTES about HDF5 files
	// - fill type is FT_NOFILL since particles are read from file
	// - may add a null STLMesh if the hdf5 file is given but not the mesh

	// create an empty STLMesh if the STL filename is not given
	STLMesh *stlmesh = ( fname_stl == NULL ? new STLMesh(0) : STLMesh::load_stl(fname_stl) );

	// TODO: handle positioning like in addSTLMesh()? Better, simply trust the hdf5 file

	// NOTE: an empty STL mesh does not return a meaningful bounding box. Will read parts in initialize() for that

	return addGeometry(otype, FT_NOFILL,
		stlmesh,
		fname_hdf5,		// HDF5 filename
		fname_stl		// STL filename
	);
}

// request to invert normals while loading - only for HDF5 files
void XProblem::flipNormals(const GeometryID gid, bool flip)
{
	if (!validGeometry(gid)) return;

	// this makes sense only for geometries loading a HDF5 file
	if (!m_geometries[gid]->has_hdf5_file) {
		printf("WARNING: trying to invert normals on a geometry without HDF5-files associated! Ignoring\n");
		return;
	}

	m_geometries[gid]->flip_normals = flip;
}

void XProblem::deleteGeometry(const GeometryID gid)
{
	if (!validGeometry(gid)) return;

	m_geometries[gid]->enabled = false;

	// and this is the reason why m_numActiveGeometries not be used to iterate on m_geometries:
	m_numActiveGeometries--;

	if (m_geometries[gid]->type == GT_MOVING_BODY || m_geometries[gid]->type == GT_FLOATING_BODY)
		m_numBodies--;

	if (m_geometries[gid]->measure_forces)
		m_numForcesBodies--;

	if (m_geometries[gid]->handle_dynamics)
		m_numFloatingBodies--;

	if (m_geometries[gid]->type == GT_PLANE)
		m_numPlanes--;

	if (m_geometries[gid]->type == GT_OPENBOUNDARY)
		m_numOpenBoundaries--;

	// TODO: print a warning if deletion is requested after fill_parts
}

void XProblem::enableDynamics(const GeometryID gid)
{
	if (!validGeometry(gid)) return;

	// ensure dynamics are consistent with geometry type
	if (m_geometries[gid]->type != GT_FLOATING_BODY &&
		m_geometries[gid]->type != GT_MOVING_BODY) {
		printf("WARNING: dynamics only available for rigid bodies! Ignoring\n");
		return;
	}
	// update counter of rigid bodies if needed
	if (!m_geometries[gid]->handle_dynamics)
		m_numFloatingBodies++;
	m_geometries[gid]->handle_dynamics = true;
}

void XProblem::enableCollisions(const GeometryID gid)
{
	if (!validGeometry(gid)) return;

	// TODO: allow collisions for open boundaries? Why not for fixed bounds?
	// ensure collisions are consistent with geometry type
	if (m_geometries[gid]->type != GT_FLOATING_BODY &&
		m_geometries[gid]->type != GT_MOVING_BODY &&
		m_geometries[gid]->type != GT_PLANE) {
		printf("WARNING: collisions only available for rigid bodies and planes! Ignoring\n");
		return;
	}
	m_geometries[gid]->handle_collisions = true;
}

void XProblem::disableDynamics(const GeometryID gid)
{
	if (!validGeometry(gid)) return;

	// ensure no-dynamics is consistent with geometry type
	if (m_geometries[gid]->type == GT_FLOATING_BODY) {
		printf("WARNING: dynamics are mandatory for floating bodies! Ignoring\n");
		return;
	}
	// update counter of rigid bodies if needed
	if (m_geometries[gid]->handle_dynamics)
		m_numFloatingBodies--;
	m_geometries[gid]->handle_dynamics = false;
}

void XProblem::disableCollisions(const GeometryID gid)
{
	if (!validGeometry(gid)) return;

	// it is possible to disable collisions for any geometry type, so no need to check it
	m_geometries[gid]->handle_collisions = false;
}

void XProblem::enableFeedback(const GeometryID gid)
{
	if (!validGeometry(gid)) return;

	// TODO: allow collisions for open boundaries? Why not for fixed bounds?
	// ensure collisions are consistent with geometry type
	if (m_geometries[gid]->type != GT_FLOATING_BODY &&
		m_geometries[gid]->type != GT_MOVING_BODY) {
		printf("WARNING: collisions only available for floating or moving bodies! Ignoring\n");
		return;
	}

	if (!m_geometries[gid]->measure_forces)
		m_numForcesBodies++;
	m_geometries[gid]->measure_forces = true;
}

void XProblem::disableFeedback(const GeometryID gid)
{
	if (!validGeometry(gid)) return;

	// ensure no-dynamics is consistent with geometry type
	if (m_geometries[gid]->type == GT_FLOATING_BODY) {
		printf("WARNING: measuring forces is mandatory for floating bodies! Ignoring\n");
		return;
	}

	if (m_geometries[gid]->measure_forces)
		m_numForcesBodies--;
	m_geometries[gid]->measure_forces = false;
}

// Set a custom inertia matrix (main diagonal only). Will overwrite the precomputed one
void XProblem::setInertia(const GeometryID gid, const double i11, const double i22, const double i33)
{
	if (!validGeometry(gid)) return;

	// implicitly checking that geometry is a GT_FLOATING_BODY
	if (!m_geometries[gid]->handle_dynamics) {
		printf("WARNING: trying to set inertia of a geometry with no dynamics! Ignoring\n");
		return;
	}
	m_geometries[gid]->custom_inertia[0] = i11;
	m_geometries[gid]->custom_inertia[1] = i22;
	m_geometries[gid]->custom_inertia[2] = i33;
}

// overload
void XProblem::setInertia(const GeometryID gid, const double* mainDiagonal)
{
	setInertia(gid, mainDiagonal[0], mainDiagonal[1], mainDiagonal[2]);
}

// NOTE: GPUSPH uses ZXZ angles counterclockwise, while ODE XYZ clockwise (http://goo.gl/bV4Zeb - http://goo.gl/oPnMCv)
void XProblem::setOrientation(const GeometryID gid, const EulerParameters &ep)
{
	if (!validGeometry(gid)) return;

	m_geometries[gid]->ptr->setEulerParameters(ep);
}

void XProblem::setOrientation(const GeometryID gid, const dQuaternion quat)
{
	if (!validGeometry(gid)) return;

	m_geometries[gid]->ptr->setEulerParameters( EulerParameters(quat) );
}

void XProblem::rotate(const GeometryID gid, const dQuaternion quat)
{
	if (!validGeometry(gid)) return;

	// will compute qNewOrientation as qCurrentOrientation + requested rotation (quat)
	dQuaternion qCurrentOrientation, qNewOrientation;

	// read current orientation
	m_geometries[gid]->ptr->getEulerParameters()->ToODEQuaternion(qCurrentOrientation);

	// add requested rotation
	dQMultiply0(qNewOrientation, quat, qCurrentOrientation);

	// set the new orientation
	setOrientation( gid, qNewOrientation );
}


// NOTE: rotates X first, then Y, then Z
void XProblem::rotate(const GeometryID gid, const double Xrot, const double Yrot, const double Zrot)
{
	if (!validGeometry(gid)) return;

	// multiple temporary variables to keep code readable
	dQuaternion qX, qY, qZ, qXY, qXYZ;

	// compute single-axes rotations
	// NOTE: ODE uses clockwise angles for Euler, thus we invert them
	dQFromAxisAndAngle(qX, 1.0, 0.0, 0.0, -Xrot);
	dQFromAxisAndAngle(qY, 0.0, 1.0, 0.0, -Yrot);
	dQFromAxisAndAngle(qZ, 0.0, 0.0, 1.0, -Zrot);

	// concatenate rotations in order (X, Y, Z)
	dQMultiply0(qXY, qY, qX);
	dQMultiply0(qXYZ, qZ, qXY);

	// NOTE: we could use the unified ODE method dRFromEulerAngles(); however, it
	// is poorly documented and it is not clear what is the order of the rotations.
	// It would have been:
	// dMatrix3 Rotation;
	// dRFromEulerAngles(Rotation, Xrot, Yrot, Zrot);
	// dRtoQ(Rotation, qXYZ);
	// rotate(gid, qXYZ);

	// rotate with computed quaternion
	rotate( gid, qXYZ );
}

void XProblem::setIntersectionType(const GeometryID gid, IntersectionType i_type)
{
	if (!validGeometry(gid)) return;

	m_geometries[gid]->intersection_type = i_type;
}

void XProblem::setEraseOperation(const GeometryID gid, EraseOperation e_operation)
{
	if (!validGeometry(gid)) return;

	m_geometries[gid]->erase_operation = e_operation;
}

void XProblem::setMass(const GeometryID gid, const double mass)
{
	if (!validGeometry(gid)) return;

	if (m_geometries[gid]->type != GT_FLOATING_BODY)
		printf("WARNING: setting mass of a non-floating body\n");
	m_geometries[gid]->ptr->SetMass(mass);
	m_geometries[gid]->mass_was_set = true;
}

double XProblem::setMassByDensity(const GeometryID gid, const double density)
{
	if (!validGeometry(gid)) return NAN;

	if (m_geometries[gid]->type != GT_FLOATING_BODY)
		printf("WARNING: setting mass of a non-floating body\n");

	const double mass = m_geometries[gid]->ptr->SetMass(m_physparams.r0, density);
	m_geometries[gid]->mass_was_set = true;

	return mass;
}

void XProblem::setParticleMass(const GeometryID gid, const double mass)
{
	if (!validGeometry(gid)) return;

	m_geometries[gid]->ptr->SetPartMass(mass);
	m_geometries[gid]->particle_mass_was_set = true;
}

double XProblem::setParticleMassByDensity(const GeometryID gid, const double density)
{
	if (!validGeometry(gid)) return NAN;

	const double dx = (m_geometries[gid]->type == GT_FLUID ? m_deltap : m_physparams.r0);
	const double particle_mass = m_geometries[gid]->ptr->SetPartMass(dx, density);
	m_geometries[gid]->particle_mass_was_set = true;

	return particle_mass;
}

const GeometryInfo* XProblem::getGeometryInfo(GeometryID gid)
{
	// NOTE: not checking validGeometry() to allow for deleted geometries

	// ensure gid refers to a valid position
	if (gid >= m_geometries.size()) {
		printf("WARNING: invalid GeometryID %zu\n", gid);
		return NULL;
	}

	// return geometry even if deleted
	return m_geometries[gid];
}

// set the positioning policy for geometries added after the call
void XProblem::setPositioning(PositioningPolicy positioning)
{
	m_positioning = positioning;
}

// Create 6 planes delimiting the box defined by the two points and update (overwrite) the world origin and size.
// Write their GeometryIDs in planesIds, if given, so that it is possible to delete one or more of them afterwards.
void XProblem::makeUniverseBox(const double3 corner1, const double3 corner2, GeometryID *planesIds)
{
	// compute min and max
	double3 min, max;
	min.x = std::min(corner1.x, corner2.x);
	min.y = std::min(corner1.y, corner2.y);
	min.z = std::min(corner1.z, corner2.z);
	max.x = std::max(corner1.x, corner2.x);
	max.y = std::max(corner1.y, corner2.y);
	max.z = std::max(corner1.z, corner2.z);

	// create planes
	GeometryID plane_min_x = addPlane(  1,  0,  0, -min.x);
	GeometryID plane_max_x = addPlane( -1,  0,  0,  max.x);
	GeometryID plane_min_y = addPlane(  0,  1,  0, -min.y);
	GeometryID plane_max_y = addPlane(  0, -1,  0,  max.y);
	GeometryID plane_min_z = addPlane(  0,  0,  1, -min.z);
	GeometryID plane_max_z = addPlane(  0,  0, -1,  max.z);

	// set world origin and size
	m_origin = min;
	m_size = max - min;

	// write in output
	if (planesIds) {
		planesIds[0] = plane_min_x;
		planesIds[1] = plane_max_x;
		planesIds[2] = plane_min_y;
		planesIds[3] = plane_max_y;
		planesIds[4] = plane_min_z;
		planesIds[5] = plane_max_z;
	}
}

void XProblem::addExtraWorldMargin(const double margin)
{
	if (margin >= 0.0)
		m_extra_world_margin = margin;
	else
		printf("WARNING: tried to add negative world margin! Ignoring\n");
}

// set number of layers for dynamic boundaries. Default is 0, which means: autocompute
void XProblem::setDynamicBoundariesLayers(const uint numLayers)
{
	if (m_simparams.boundarytype != DYN_BOUNDARY)
		printf("WARNIG: setting number of layers for dynamic boundaries but not using DYN_BOUNDARY!\n");

	if (numLayers > 0 && numLayers < 3)
		printf("WARNIG: number of layers for dynamic boundaries is low (%u), use at least 3\n", numLayers);

	m_numDynBoundLayers = numLayers;
}

int XProblem::fill_parts()
{
	// if for debug reason we need to test the position and verse of a plane, we can ask ODE to
	// compute the distance of a probe point from a plane (positive if penetrated, negative out)
	/*
	double3 probe_point = make_double3 (0.5, 0.5, 0.5);
	printf("Test: probe point is distant %g from the bottom plane.\n,
		dGeomPlanePointDepth(m_box_planes[0], probe_point.x, probe_point.y, probe_point.z)
	*/

	//uint particleCounter = 0;
	uint bodies_parts_counter = 0;
	uint hdf5file_parts_counter = 0;

	for (size_t i = 0, num_geoms = m_geometries.size(); i < num_geoms; i++) {
		PointVect* parts_vector = NULL;
		double dx = 0.0;

		// ignore deleted geometries
		if (!m_geometries[i]->enabled) continue;

		// set dx and recipient vector according to geometry type
		if (m_geometries[i]->type == GT_FLUID) {
			parts_vector = &m_fluidParts;
			dx = m_deltap;
		} else
		if (m_geometries[i]->type == GT_FLOATING_BODY) {
			parts_vector = &(m_geometries[i]->ptr->GetParts());
			dx = m_physparams.r0;
		} else {
			parts_vector = &m_boundaryParts;
			dx = m_physparams.r0;
		}

		// Now will set the particle and object mass if still unset. We will set
		// mass by density, using rho of the first fluid.
		const double DEFAULT_DENSITY = m_physparams.rho0[0];

		// Set part mass, if not set already.
		if (m_geometries[i]->type != GT_PLANE && !m_geometries[i]->particle_mass_was_set)
			setParticleMassByDensity(i, DEFAULT_DENSITY);

		// Set object mass for floating objects, if not set already
		if (m_geometries[i]->type == GT_FLOATING_BODY && !m_geometries[i]->mass_was_set)
			setMassByDensity(i, DEFAULT_DENSITY);

		// prepare for erase operations
		bool del_fluid = (m_geometries[i]->erase_operation == ET_ERASE_FLUID);
		bool del_bound = (m_geometries[i]->erase_operation == ET_ERASE_BOUNDARY);
		if (m_geometries[i]->erase_operation == ET_ERASE_ALL) del_fluid = del_bound = true;

		// erase operations with existent geometries
		if (del_fluid) {
			if (m_geometries[i]->intersection_type == IT_SUBTRACT)
				m_geometries[i]->ptr->Unfill(m_fluidParts, dx);
			else
				m_geometries[i]->ptr->Intersect(m_fluidParts, dx);
		}
		if (del_bound) {
			if (m_geometries[i]->intersection_type == IT_SUBTRACT)
				m_geometries[i]->ptr->Unfill(m_boundaryParts, dx);
			else
				m_geometries[i]->ptr->Intersect(m_boundaryParts, dx);
		}

		// after making some space, fill
		switch (m_geometries[i]->fill_type) {
			case FT_BORDER:
				if (m_simparams.boundarytype == DYN_BOUNDARY)
					m_geometries[i]->ptr->FillIn(*parts_vector, m_deltap, m_numDynBoundLayers);
				else
					m_geometries[i]->ptr->FillBorder(*parts_vector, m_deltap);
				break;
			case FT_SOLID:
				m_geometries[i]->ptr->Fill(*parts_vector, m_deltap);
				break;
			case FT_SOLID_BORDERLESS:
				printf("WARNING: borderless not yet implemented; not filling\n");
				break;
			// case FT_NOFILL: ;
			// yes, it is legal to have no "default:": ISO/IEC 9899:1999, section 6.8.4.2
		}

		// geometries loaded from HDF5file do not undergo filling, but should be counted as well
		if (m_geometries[i]->has_hdf5_file)
			hdf5file_parts_counter += m_geometries[i]->hdf5_reader->getNParts();

#if 0
		// dbg: fill horizontal XY planes with particles, only within the world domain
		if (m_geometries[i]->type == GT_PLANE) {
			Plane *plane = (Plane*)(m_geometries[i]->ptr);
			// only XY planes planes
			if (! (plane->getA() == 0 && plane->getB() == 0) )
				continue;
			// fill will print a warning
			// NOTE: since parts are added to m_boundaryParts, setting part mass is probably pointless
			plane->SetPartMass(dx, m_physparams.rho0[0]);
			// will round r0 to fit each dimension
			const uint xpn = (uint) trunc(m_size.x / m_physparams.r0 + 0.5);
			const uint ypn = (uint) trunc(m_size.y / m_physparams.r0 + 0.5);
			// compute Z
			const double z_coord = - plane->getD() / plane->getC();
			// aux vectors
			const Point start = Point(m_origin.x, m_origin.y, z_coord);
			const Vector v1 = Vector(m_size.x / xpn, 0, 0);
			const Vector v2 = Vector(0, m_size.x / ypn, 0);
			// fill
			parts_vector = &m_boundaryParts;
			for (uint xp = 0; xp <= xpn; xp++)
				for (uint yp = 0; yp <= ypn; yp++)
					parts_vector->push_back( Point( start + xp * v1 + yp*v2 ) );
		}
#endif

		// ODE-related operations - only for floating bodies
		if (m_geometries[i]->handle_dynamics || m_geometries[i]->handle_collisions) {

			// We should not call both ODEBodyCreate() and ODEGeomCreate(), since the former
			// calls the latter in a dummy way if no ODE space is passed and this messes
			// up the position for the actual later ODEGeomCreate() call.
			// Thus, special call if both are active, individual calls otherwise.
			if (m_geometries[i]->handle_dynamics && m_geometries[i]->handle_collisions)
				// both body and geom
				m_geometries[i]->ptr->ODEBodyCreate(m_ODEWorld, m_deltap, m_ODESpace);
			else {
				// only one is active
				if (m_geometries[i]->handle_dynamics)
					m_geometries[i]->ptr->ODEBodyCreate(m_ODEWorld, m_deltap);
				if (m_geometries[i]->handle_collisions)
					m_geometries[i]->ptr->ODEGeomCreate(m_ODESpace, m_deltap);
			}

			// overwrite the computed inertia matrix if user set a custom one
			if (m_geometries[i]->handle_dynamics) {

				// use custom inertia only if entirely finite (no partial overwrite)
				if (isfinite(m_geometries[i]->custom_inertia[0]) &&
					isfinite(m_geometries[i]->custom_inertia[1]) &&
					isfinite(m_geometries[i]->custom_inertia[2]) ) {

					// setting the main diagonal only...
					m_geometries[i]->ptr->m_ODEMass.I[0] =  m_geometries[i]->custom_inertia[0];
					m_geometries[i]->ptr->m_ODEMass.I[5] =  m_geometries[i]->custom_inertia[1];
					m_geometries[i]->ptr->m_ODEMass.I[10] = m_geometries[i]->custom_inertia[2];

					// ...thus resetting the rest
					m_geometries[i]->ptr->m_ODEMass.I[1] = 0.0;
					m_geometries[i]->ptr->m_ODEMass.I[2] = 0.0;
					m_geometries[i]->ptr->m_ODEMass.I[3] = 0.0;
					m_geometries[i]->ptr->m_ODEMass.I[4] = 0.0;
					m_geometries[i]->ptr->m_ODEMass.I[6] = 0.0;
					m_geometries[i]->ptr->m_ODEMass.I[7] = 0.0;
					m_geometries[i]->ptr->m_ODEMass.I[8] = 0.0;
					m_geometries[i]->ptr->m_ODEMass.I[9] = 0.0;
					m_geometries[i]->ptr->m_ODEMass.I[11] = 0.0;

					// tell ODE about the change
					dBodySetMass(m_geometries[i]->ptr->m_ODEBody, &(m_geometries[i]->ptr->m_ODEMass));
				} // if custom_inertia is not NAN

			} // if body has dynamics

			// dynamics-only stuff
			if (m_geometries[i]->handle_dynamics) {
				// TODO FIXME MERGE
				// add_ODE_body(m_geometries[i]->ptr);
				bodies_parts_counter += m_geometries[i]->ptr->GetParts().size();
			}

			// update ODE rotation matrix according to possible rotation - excl. planes!
			if (m_geometries[i]->type != GT_PLANE)
				m_geometries[i]->ptr->updateODERotMatrix();

			// recap object info such as bounding box, mass, inertia matrix, etc.
			// NOTE: ODEPrintInformation() should be plane-safe anyway
			if (m_geometries[i]->type != GT_PLANE)
				m_geometries[i]->ptr->ODEPrintInformation();
		} // if m_numFloatingBodies > 0

		// tell Problem to add the proper type of body
		if (m_geometries[i]->type == GT_FLOATING_BODY)
			add_moving_body(m_geometries[i]->ptr, MB_ODE);
		else
		if (m_geometries[i]->type == GT_MOVING_BODY) {
			if (m_geometries[i]->measure_forces)
				add_moving_body(m_geometries[i]->ptr, MB_FORCES_MOVING);
			else
				add_moving_body(m_geometries[i]->ptr, MB_MOVING);
		}

	} // iterate on geometries

	return m_fluidParts.size() + m_boundaryParts.size() + bodies_parts_counter + hdf5file_parts_counter;
}

uint XProblem::fill_planes()
{
	return m_numPlanes;
}

void XProblem::copy_planes(float4 *planes, float *planediv)
{
	if (m_numPlanes == 0) return;
	// look for planes
	uint currPlaneIdx = 0;
	// NOTE: could iterate on planes only with a map plane_index -> gid
	for (uint gid = 0, num_geoms = m_geometries.size(); gid < num_geoms; gid++) {

		// skip deleted
		if (! m_geometries[gid]->enabled) continue;

		// not a plane?
		if (m_geometries[gid]->type != GT_PLANE) continue;

		Plane *plane = (Plane*)(m_geometries[gid]->ptr);

		planes[currPlaneIdx] = make_float4( plane->getA(), plane->getB(), plane->getC(), plane->getD() );
		planediv[currPlaneIdx] = plane->getNorm();

		currPlaneIdx++;
	}
}

void XProblem::copy_to_array(BufferList &buffers)
{
	float4 *pos = buffers.getData<BUFFER_POS>();
	double4 *globalPos = buffers.getData<BUFFER_POS_GLOBAL>();
	hashKey *hash = buffers.getData<BUFFER_HASH>();
	float4 *vel = buffers.getData<BUFFER_VEL>();
	particleinfo *info = buffers.getData<BUFFER_INFO>();
	vertexinfo *vertices = buffers.getData<BUFFER_VERTICES>();
	float4 *boundelm = buffers.getData<BUFFER_BOUNDELEMENTS>();
	float4 *eulerVel = buffers.getData<BUFFER_EULERVEL>();

	// NOTEs and TODO
	// - Automatic hydrostatic filling. Or, callback?
	// - SA currently supported only from file. Support runtime generation?
	// - Warn if loaded particle has different type than filled, but only once
	// - Save the id of the first boundary particle that belongs to an ODE object?
	//   Was in previous code but we probably don't need it

	// particles counters, by type
	uint fluid_parts = 0;
	uint boundary_parts = 0;
	uint vertex_parts = 0;
	// count #particles loaded from HDF5 files. Needed also to adjust connectivity afterward
	uint loaded_parts = 0;
	// Total number of filled parts, i.e. in GPUSPH array and ready to be uploaded. The following hold:
	//   total = fluid_parts + boundary_parts + vertex_parts
	//   total >= loaded_parts
	//   total >= object_parts
	uint tot_parts = 0;

	// store mass for each particle type
	double fluid_part_mass = NAN;
	double boundary_part_mass = NAN;
	double vertex_part_mass = NAN;

	// we use a simple map for the HDF5_id->id map translation (connectivity fix)
	std::map<uint, uint> hdf5idx_to_idx_map;

	// count how many particles will be loaded from file
	for (size_t g = 0, num_geoms = m_geometries.size(); g < num_geoms; g++)
		if (m_geometries[g]->has_hdf5_file)
			loaded_parts += m_geometries[g]->hdf5_reader->getNParts();

	// copy filled fluid parts
	for (uint i = tot_parts; i < tot_parts + m_fluidParts.size(); i++) {
		vel[i] = make_float4(0, 0, 0, m_physparams.rho0[0]);
		info[i]= make_particleinfo(PT_FLUID,0,i);
		calc_localpos_and_hash(m_fluidParts[i], info[i], pos[i], hash[i]);
		globalPos[i] = m_fluidParts[i].toDouble4();
		if (eulerVel)
			eulerVel[i] = make_float4(0);
		if (i == tot_parts)
			fluid_part_mass = pos[i].w;
	}
	tot_parts += m_fluidParts.size();
	fluid_parts += m_fluidParts.size();

	// copy filled boundary parts
	for (uint i = tot_parts; i < tot_parts + m_boundaryParts.size(); i++) {
		// TODO: eulerVel
		vel[i] = make_float4(0, 0, 0, m_physparams.rho0[0]);
		info[i] = make_particleinfo(PT_BOUNDARY, 0, i);
		calc_localpos_and_hash(m_boundaryParts[i - tot_parts], info[i], pos[i], hash[i]);
		globalPos[i] = m_boundaryParts[i - tot_parts].toDouble4();
		if (eulerVel)
			eulerVel[i] = make_float4(0);
		if (i == tot_parts)
			boundary_part_mass = pos[i].w;
	}
	tot_parts += m_boundaryParts.size();
	boundary_parts += m_boundaryParts.size();

	// We've already counted the objects in initialize(), but now we need incremental counters
	uint bodies_counter = 0;
	uint open_boundaries_counter = 0;
	// the number of all the particles of rigid bodies will be used to set s_hRbLastIndex
	uint bodies_particles_counter = 0;
	// store particle mass of last added rigid body
	double rigid_body_part_mass = NAN;

	// Until now we copied fluid and boundary particles not belonging to floating objects and/or not to be loaded
	// from HDF5 files. Now we iterate on the geometries with the aim to
	// - copy HDF5 particles from HDF5 files (they are not copied to the global particle vectors, and that's the reason
	//   why currently no erase operations are supported with HDF5-loaded geometries);
	// - copy particles of floating objects, since they fill their own point vector;
	// - setup stuff related to floating objects (e.g. object particle count, flags, etc.).
	for (size_t g = 0, num_geoms = m_geometries.size(); g < num_geoms; g++) {

		// planes do not fill particles nor they load from files
		if (m_geometries[g]->type == GT_PLANE)
			continue;

		// skip deleted geometries
		if (!m_geometries[g]->enabled)
			continue;

		// number of particles loaded or filled by the current geometry
		uint current_geometry_particles = 0;
		// special attention to number of vertex particles, used for rb buffers of floating objs
		uint current_geometry_vertex_particles = 0;
		// id of first particle of current geometry
		uint first_id_in_geometry = UINT_MAX;

		// object id (GPUSPH, not ODE) that will be used in particleinfo
		// TODO: will also be fluid_number for multifluid
		uint object_id = 0;
		if (m_geometries[g]->type == GT_FLOATING_BODY ||
			m_geometries[g]->type == GT_MOVING_BODY)
			object_id = bodies_counter++;
		else
		if (m_geometries[g]->type == GT_OPENBOUNDARY)
			object_id = open_boundaries_counter++;

		// load from HDF5 file, whether fluid, boundary, floating or else
		if (m_geometries[g]->has_hdf5_file) {
			// read number of particles
			current_geometry_particles = m_geometries[g]->hdf5_reader->getNParts();
			// utility pointer
			const ReadParticles *hdf5Buffer = m_geometries[g]->hdf5_reader->buf;
			// add every particle
			for (uint i = tot_parts; i < tot_parts + current_geometry_particles; i++) {

				// "i" is the particle index in GPUSPH host arrays, "bi" the one in current HDF5 file)
				const uint bi = i - tot_parts;

				// TODO: warning as follows? But should be printed only once
				// if (hdf5Buffer[bi].ParticleType != 0) ... warning, filling with different particle type

				// TODO: define an invalid/unknown particle type?
				// NOTE: update particle counters here, since current_geometry_particles does not distinguish vertex/bound;
				// tot_parts instead is updated in the outer loop
				ushort ptype = PT_FLUID;
				switch (hdf5Buffer[bi].ParticleType) {
					case CRIXUS_FLUID:
						// TODO: warn user if (m_geometries[g]->type != GT_FLUID)
						ptype = PT_FLUID;
						fluid_parts++;
						break;
					case CRIXUS_VERTEX:
						// TODO: warn user if (m_geometries[g]->type == GT_FLUID)
						ptype = PT_VERTEX;
						vertex_parts++;
						current_geometry_vertex_particles++;
						break;
					case CRIXUS_BOUNDARY:
						// TODO: warn user if (m_geometries[g]->type == GT_FLUID)
						ptype = PT_BOUNDARY;
						boundary_parts++;
						break;
					default:
						// TODO: print warning or throw fatal
						break;
				}

				// default density
				float rho = m_physparams.rho0[0];

				// fix density of fluid parts for hydrostatic filling
				if (ptype == PT_FLUID)
					rho = density(m_waterLevel - hdf5Buffer[bi].Coords_2, 0);

				vel[i] = make_float4(0, 0, 0, rho);

				// compute particle info, local pos, cellhash
				info[i] = make_particleinfo(ptype, object_id, i);

				// set appropriate particle flags
				switch (m_geometries[g]->type) {
					case GT_MOVING_BODY:
						SET_FLAG(info[i], FG_MOVING_BOUNDARY);
						if (m_geometries[i]->measure_forces)
							SET_FLAG(info[i], FG_COMPUTE_FORCE);
						break;
					case GT_FLOATING_BODY:
<<<<<<< HEAD
						SET_FLAG(info[i], FG_MOVING_BOUNDARY | FG_COMPUTE_FORCE);
=======
						// recall: FG_FLOATING = FG_MOVING_BOUNDARY | FG_COMPUTE_FORCE
						SET_FLAG(info[i], FG_FLOATING);
>>>>>>> 17730085
						break;
					case GT_OPENBOUNDARY:
						SET_FLAG(info[i], FG_INLET | FG_OUTLET);
						break;
				}

				Point tmppoint = Point(hdf5Buffer[bi].Coords_0, hdf5Buffer[bi].Coords_1, hdf5Buffer[bi].Coords_2,
					m_physparams.rho0[0]*hdf5Buffer[bi].Volume);
				calc_localpos_and_hash(tmppoint, info[i], pos[i], hash[i]);
				globalPos[i] = tmppoint.toDouble4();

				if (eulerVel)
					eulerVel[i] = make_float4(0);

				// store particle mass for current type, if it was not store already
				if (ptype == PT_FLUID && !isfinite(fluid_part_mass))
					fluid_part_mass = pos[i].w;
				else
				if (ptype == PT_BOUNDARY && !isfinite(boundary_part_mass))
					boundary_part_mass = pos[i].w;
				else
				if (ptype == PT_VERTEX && !isfinite(vertex_part_mass))
					vertex_part_mass = pos[i].w;
				// also set rigid_body_part_mass, which is orthogonal the the previous values
				// TODO: with SA bounds, this value has little meaning or should be split
				if (m_geometries[g]->type == GT_FLOATING_BODY && !isfinite(rigid_body_part_mass))
					rigid_body_part_mass = pos[i].w;

				// load boundary-specific data (SA bounds only)
				if (ptype == PT_BOUNDARY) {
					if (m_geometries[g]->flip_normals) {
						// NOTE: simulating with flipped normals has not been numerically validated...
						// invert the order of vertices so that for the mass it is m_ref - m_v
						vertices[i].x = hdf5Buffer[bi].VertexParticle3;
						vertices[i].y = hdf5Buffer[bi].VertexParticle2;
						vertices[i].z = hdf5Buffer[bi].VertexParticle1;
						// load with inverted sign
						boundelm[i].x = - hdf5Buffer[bi].Normal_0;
						boundelm[i].y = - hdf5Buffer[bi].Normal_1;
						boundelm[i].z = - hdf5Buffer[bi].Normal_2;
					} else {
						// regular loading
						vertices[i].x = hdf5Buffer[bi].VertexParticle1;
						vertices[i].y = hdf5Buffer[bi].VertexParticle2;
						vertices[i].z = hdf5Buffer[bi].VertexParticle3;
						boundelm[i].x = hdf5Buffer[bi].Normal_0;
						boundelm[i].y = hdf5Buffer[bi].Normal_1;
						boundelm[i].z = hdf5Buffer[bi].Normal_2;
					}

					boundelm[i].w = hdf5Buffer[bi].Surface;
				}

				// update hash map
				if (ptype == PT_VERTEX)
					hdf5idx_to_idx_map[ hdf5Buffer[bi].AbsoluteIndex ] = i;

			} // for every particle in the HDF5 buffer

		} // if (m_geometries[g]->has_hdf5_file)

		// copy particles from the point vector of objects which have not been loaded from file
		// FIXME: should include MOVING, maybe I/O; also, check: here assuming non-SA?
		if (m_geometries[g]->type == GT_FLOATING_BODY && !(m_geometries[g]->has_hdf5_file)) {
			// not loading from file: take object vector
			PointVect & rbparts = m_geometries[g]->ptr->GetParts();
			current_geometry_particles = rbparts.size();
			// copy particles
			for (uint i = tot_parts; i < tot_parts + current_geometry_particles; i++) {
				vel[i] = make_float4(0, 0, 0, m_physparams.rho0[0]);
				// TODO FIXME MERGE
				info[i] = make_particleinfo(PT_BOUNDARY, object_id, i);
				calc_localpos_and_hash(rbparts[i - tot_parts], info[i], pos[i], hash[i]);
				globalPos[i] = rbparts[i - tot_parts].toDouble4();
				if (eulerVel)
					// there should be no eulerVel with LJ bounds, but it is safe to init the array anyway
					eulerVel[i] = make_float4(0);
				// NOTE: setting/showing rigid_body_part_mass only makes sense with non-SA bounds
				if (m_geometries[g]->type == GT_FLOATING_BODY && !isfinite(rigid_body_part_mass))
					rigid_body_part_mass = pos[i].w;
				// set appropriate particle flags
				switch (m_geometries[g]->type) {
					case GT_MOVING_BODY:
						SET_FLAG(info[i], FG_MOVING_BOUNDARY);
						if (m_geometries[i]->measure_forces)
							SET_FLAG(info[i], FG_COMPUTE_FORCE);
						break;
					case GT_FLOATING_BODY:
<<<<<<< HEAD
						SET_FLAG(info[i], FG_MOVING_BOUNDARY | FG_COMPUTE_FORCE);
=======
						// recall: FG_FLOATING = FG_MOVING_BOUNDARY | FG_COMPUTE_FORCE
						SET_FLAG(info[i], FG_FLOATING);
>>>>>>> 17730085
						break;
					case GT_OPENBOUNDARY:
						// floating && inlet possible?
						SET_FLAG(info[i], FG_INLET | FG_OUTLET);
						break;
				}
			}
		}

		// Store id of first particle. Here current_geometry_particles is set, whether the geometry
		// was filled at runtime or loaded from file, and tot_parts hasn't been incremented yet
		if (current_geometry_particles > 0)
			first_id_in_geometry = tot_parts;

		// floating-objects-related settings, regardless they were loaded from file or not
		if (m_geometries[g]->type == GT_FLOATING_BODY) {

			// TODO: when we will need segmented scan on moving objs as well, the update of
			// s_hRbFirstIndex and s_hRbLastIndex should be moved

			// Store index (currently identical to id) of first object particle plus the number
			// of previously filled object particles. This, summed to the particle id, will be used
			// as offset to compute the index in rbforces/torques.
			gdata->s_hRbFirstIndex[object_id] = - first_id_in_geometry + bodies_particles_counter;

			// update counter of rigid body particles
			bodies_particles_counter += current_geometry_particles;

			// set s_hRbLastIndex after updating bodies_particles_counter
			gdata->s_hRbLastIndex[object_id] = bodies_particles_counter - 1;

			// We need two little adjustments for SA boundaries:
			// 1. Since vertices in Crixus are filled before boundary particles, and for SA objects we only
			// need the latter ones, we shift the offset ("first index") by #vertices in current object;
			// 2. Since rbforces is needed and allocated only for #bound_parts, "last index" is updated
			// similarly, i.e. by subtracting #vertices.
			// We can go more general if we ever need it (i.e. without any assumption on the filling order).
			if (m_simparams.boundarytype == SA_BOUNDARY) {
				gdata->s_hRbFirstIndex[object_id] -= current_geometry_vertex_particles;
				gdata->s_hRbLastIndex[object_id] -= current_geometry_vertex_particles;
			}

			// recap on stdout
			std::cout << "Rigid body " << bodies_counter << ": " << current_geometry_particles <<
				" parts, mass " << rigid_body_part_mass << ", object mass " << m_geometries[g]->ptr->GetMass() << "\n";

			// DBG info
			// printf("  DBG: s_hRbFirstIndex[%u] = %d, s_hRbLastIndex[%u] = %u\n", \
				object_id, gdata->s_hRbFirstIndex[object_id], bodies_counter, gdata->s_hRbLastIndex[object_id]);

			// reset value to spot possible anomalies in next bodies
			rigid_body_part_mass = NAN;
		}

		// update object num parts
		if (m_geometries[g]->type == GT_FLOATING_BODY ||
			m_geometries[g]->type == GT_MOVING_BODY) {

			// set numParts, which will be read while allocating device buffers for obj parts
			// NOTE: this is strictly necessary only for hdf5-loaded objects, because
			// when numparts==0, Object uses rbparts.size(). Also, this is probably not
			// necessary anymore after the update of s_hRbFirstIndex and s_hRbLastIndex
			// has been moved here
			m_geometries[g]->ptr->SetNumParts(current_geometry_particles - current_geometry_vertex_particles);
		}

		// update global particle counter
		tot_parts += current_geometry_particles;

	} // for each geometry

	// fix connectivity by replacing Crixus' AbsoluteIndex with local index
	// TODO: instead of iterating on all the particles, we could create a list of boundary particles while
	// loading them from file, and here iterate only on that vector
	if (loaded_parts > 0) {
		std::cout << "Fixing connectivity..." << std::flush;
		for (uint i=0; i< tot_parts; i++)
			if (BOUNDARY(info[i])) {
				if (hdf5idx_to_idx_map.count(vertices[i].x) == 0 ||
					hdf5idx_to_idx_map.count(vertices[i].y) == 0 ||
					hdf5idx_to_idx_map.count(vertices[i].z) == 0 ) {
					printf("FATAL: connectivity: particle id %u index %u loaded from HDF5 points to non-existing vertices (%u,%u,%u)!\n",
						id(info[i]), i, vertices[i].x, vertices[i].y, vertices[i].z );
					exit(1);
				} else {
					vertices[i].x = id(info[ hdf5idx_to_idx_map.find(vertices[i].x)->second ]);
					vertices[i].y = id(info[ hdf5idx_to_idx_map.find(vertices[i].y)->second ]);
					vertices[i].z = id(info[ hdf5idx_to_idx_map.find(vertices[i].z)->second ]);
				}
			}
		std::cout << "DONE" << "\n";
		hdf5idx_to_idx_map.clear();
	}

	// FIXME: move this somewhere else
	printf("Open boundaries: %zu\n", m_numOpenBoundaries);

	std::cout << "Fluid: " << fluid_parts << " parts, mass " << fluid_part_mass << "\n";
	std::cout << "Boundary: " << boundary_parts << " parts, mass " << boundary_part_mass << "\n";
	if (m_simparams.boundarytype == SA_BOUNDARY)
		std::cout << "Vertices: " << vertex_parts << " parts, mass " << vertex_part_mass << "\n";
	std::cout << "Tot: " << tot_parts << " particles\n";
	std::flush(std::cout);

	// call user-set initialization routine, if any
	initializeParticles(buffers, tot_parts);
}

// callback for initializing particles with custom values
void XProblem::initializeParticles(BufferList &buffers, const uint numParticles)
{
	// Default: do nothing

	/*
	// Example usage

	// 1. warn the user if this is expected to take much time
	printf("Initializing particles velocity...\n");

	// 2. grab the particle arrays from the buffer list
	float4 *vel = buffers.getData<BUFFER_VEL>();
	particleinfo *info = buffers.getData<BUFFER_INFO>();

	// 3. iterate on the particles
	for (uint i = 0; i < numParticles; i++) {
		// 4. optionally grep with custom filters (e.g. type, size, position, etc.)
		if (FLUID(info[i]))
			// 5. set in loco the desired values
			vel[i].x = 0.1;
	}
	*/
}

void XProblem::init_keps(float*, float*, uint, particleinfo*, float4*, hashKey*)
{
	//if (m_simparams.visctype == KEPSVISC)
	printf("* WARNING: init_keps() not implemented!\n");
}

void XProblem::setboundconstants(
	const	PhysParams	*physparams,
	float3	const&		worldOrigin,
	uint3	const&		gridSize,
	float3	const&		cellSize)
{
	printf("* WARNING: setboundconstants() not implemented!\n");
}

void XProblem::imposeBoundaryConditionHost(
			float4*			newVel,
			float4*			newEulerVel,
			float*			newTke,
			float*			newEpsilon,
	const	particleinfo*	info,
	const	float4*			oldPos,
			uint*			IOwaterdepth,
	const	float			t,
	const	uint			numParticles,
	const	uint			numObjects,
	const	uint			particleRangeEnd,
	const	hashKey*		particleHash)
{
	printf("* WARNING: imposeBoundaryConditionHost() not implemented!\n");
}

void XProblem::imposeForcedMovingObjects(
					float3	&gravityCenters,
					float3	&translations,
					float*	rotationMatrices,
			const	uint	ob,
			const	double	t,
			const	float	dt)
{
	printf("* WARNING: imposeForcedMovingObjects() not implemented!\n");
}<|MERGE_RESOLUTION|>--- conflicted
+++ resolved
@@ -1373,12 +1373,7 @@
 							SET_FLAG(info[i], FG_COMPUTE_FORCE);
 						break;
 					case GT_FLOATING_BODY:
-<<<<<<< HEAD
 						SET_FLAG(info[i], FG_MOVING_BOUNDARY | FG_COMPUTE_FORCE);
-=======
-						// recall: FG_FLOATING = FG_MOVING_BOUNDARY | FG_COMPUTE_FORCE
-						SET_FLAG(info[i], FG_FLOATING);
->>>>>>> 17730085
 						break;
 					case GT_OPENBOUNDARY:
 						SET_FLAG(info[i], FG_INLET | FG_OUTLET);
@@ -1467,12 +1462,7 @@
 							SET_FLAG(info[i], FG_COMPUTE_FORCE);
 						break;
 					case GT_FLOATING_BODY:
-<<<<<<< HEAD
 						SET_FLAG(info[i], FG_MOVING_BOUNDARY | FG_COMPUTE_FORCE);
-=======
-						// recall: FG_FLOATING = FG_MOVING_BOUNDARY | FG_COMPUTE_FORCE
-						SET_FLAG(info[i], FG_FLOATING);
->>>>>>> 17730085
 						break;
 					case GT_OPENBOUNDARY:
 						// floating && inlet possible?
