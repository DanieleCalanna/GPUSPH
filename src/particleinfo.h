/*  Copyright 2014 Alexis Herault, Giuseppe Bilotta, Robert A. Dalrymple, Eugenio Rustico, Ciro Del Negro

    Istituto Nazionale di Geofisica e Vulcanologia
        Sezione di Catania, Catania, Italy

    Università di Catania, Catania, Italy

    Johns Hopkins University, Baltimore, MD

    This file is part of GPUSPH.

    GPUSPH is free software: you can redistribute it and/or modify
    it under the terms of the GNU General Public License as published by
    the Free Software Foundation, either version 3 of the License, or
    (at your option) any later version.

    GPUSPH is distributed in the hope that it will be useful,
    but WITHOUT ANY WARRANTY; without even the implied warranty of
    MERCHANTABILITY or FITNESS FOR A PARTICULAR PURPOSE.  See the
    GNU General Public License for more details.

    You should have received a copy of the GNU General Public License
    along with GPUSPH.  If not, see <http://www.gnu.org/licenses/>.
*/

/* Particle info type and functions */

#ifndef _PARTICLEINFO_H
#define _PARTICLEINFO_H

// for memcpy
#include <cstring>
// for NAN
#include <cmath>

// we use CUDA types and host/device specifications here
#include "cuda_runtime.h"

// vertex info
typedef uint4 vertexinfo;
#define make_vertexinfo make_uint4

/* Particle information. ushort4 with fields:
   .x: particle type and flags
   .y: object id and fluid number
   (.z << 16) + .w: particle id

   The last two fields are unlikely to be used for actual computations, but
   they allow us to track 2^32 (about 4 billion) particles.
   In the extremely unlikely case that we need more, we can consider the
   particle id object-local and use (((.y << 16) + .z) << 16) + .w as a
   _global_ particle id. This would allow us to uniquely identify up to
   2^48 (about 281 trillion) particles.

   TODO: consider making it its own struct
*/
typedef ushort4 particleinfo;

/* The particle type is a short integer organized this way:
   * lowest 3 bits: particle type
   * next 13 bits: flags

  Particle types are mutually exclusive (e.g. a particle is _either_
  boundary _or_ vertex, but not both)

  The maximum number of particle types we can have with 4 is
  2^3 = 8 of which 4 are actually used.
*/

// number of bits after which flags are stored
#define PART_FLAG_SHIFT	3

enum ParticleType {
	PT_FLUID = 0,
	PT_TESTPOINT,
	PT_BOUNDARY,
	PT_VERTEX
};

/* particle flags */
#define PART_FLAG_START	(1<<PART_FLAG_SHIFT)
enum ParticleFlag {
	FG_COMPUTE_FORCE =		(PART_FLAG_START<<0), ///< particle belongs to a body that needs to compute forces
	FG_MOVING_BOUNDARY =	(PART_FLAG_START<<1), ///< particle belongs to a body with externally prescribed motion

	FG_INLET =				(PART_FLAG_START<<2), ///< particle belongs to an inlet
	FG_OUTLET =				(PART_FLAG_START<<3), ///< particle belongs to an outlet
	FG_VELOCITY_DRIVEN =	(PART_FLAG_START<<4), ///< particle belongs to an I/O with prescribed velocity
	FG_CORNER =				(PART_FLAG_START<<5), ///< particle is a corner of an I/O

	FG_SURFACE =			(PART_FLAG_START<<6), ///< particle is at the free surface
};

#define SET_FLAG(info, flag) ((info).x |= (flag))
#define CLEAR_FLAG(info, flag) ((info).x &= ~(flag))
#define QUERY_FLAG(info, flag) ((info).x & (flag))

<<<<<<< HEAD
/// A bitmask to select only the particle type
=======
/* Bitmasks to select only the particle type or flags */
>>>>>>> 65bf8ca2
#define PART_TYPE_MASK	((1<<PART_FLAG_SHIFT)-1)
#define PART_FLAGS_MASK	(((1<<16)-1) - PART_TYPE_MASK)

/* Extract a specific subfield from the particle type: */
/// Extract particle type
#define PART_TYPE(f)		(type(f) & PART_TYPE_MASK)
<<<<<<< HEAD
/// Extract particle flag
#define PART_FLAGS(f)		(type(f) >> PART_FLAG_SHIFT)
=======
// Extract particle flags
#define PART_FLAGS(f)		(type(f) & PART_FLAGS_MASK)
>>>>>>> 65bf8ca2

/* Tests for particle types */

/// A particle is NOT fluid if its particle type is non-zero
#define NOT_FLUID(f)	(PART_TYPE(f) > PT_FLUID)
/// otherwise it's fluid
#define FLUID(f)		(PART_TYPE(f) == PT_FLUID)

/// Check if particle is a testpoint
#define TESTPOINT(f)	(PART_TYPE(f) == PT_TESTPOINT)
/// Check if particle is a boundary particle
#define BOUNDARY(f)		(PART_TYPE(f) == PT_BOUNDARY)
/// Check if particle is a vertex particle
#define VERTEX(f)		(PART_TYPE(f) == PT_VERTEX)

/* Tests for particle flags */

/// Particle is on the free surface
#define SURFACE(f)		(type(f) & FG_SURFACE)

/// A particle belongs to an open boundary if it has the FG_INLET or FG_OUTET
/// flags set
#define IO_BOUNDARY(f)	(type(f) & (FG_INLET | FG_OUTLET))
/// The FG_VELOCITY_DRIVEN flag is set for open boundaries that impose
/// the normal velocity. Otherwise, pressure is imposed.
#define VEL_IO(f)		(type(f) & FG_VELOCITY_DRIVEN)
#define PRES_IO(f)		(!VEL_IO(f))

/// FG_CORNER flag is set for open boundary particles at corners, which behave like
/// open boundary particles for all intents and purposes, except that their mass doesn't
/// vary and they do not produce particles. This avoids having to spawn new particles
/// very close to the side wall which causes problems
#define CORNER(f)		(type(f) & FG_CORNER)

/// Check if particle belongs to a moving object or boundary (either with imposed motion
/// or free (floating)
#define MOVING(f)		(type(f) & FG_MOVING_BOUNDARY)
/// Check if particle belongs to a floating body
#define FLOATING(f)		(type(f) & (FG_MOVING_BOUNDARY | FG_COMPUTE_FORCE))
/// Check if this particle belongs to a moving body for which we want to compute the
/// force feedback (force exherted by the fluid on the object)
#define COMPUTE_FORCE(f)	(type(f) & FG_COMPUTE_FORCE)

// fluid particles can be active or inactive. Particles are marked inactive under appropriate
// conditions (e.g. after flowing out through an outlet), and are kept around until the next
// buildneibs, that sweeps them away.
// Since the inactivity of the particles must be accessible during neighbor list building,
// and in particular when computing the particle hash for bucketing, we carry the information
// in the position/mass field. Specifically, a particle is marked inactive by setting its
// mass to Not-a-Number.

/// a particle is active if its mass is finite
#define ACTIVE(p)	(isfinite((p).w))
#define INACTIVE(p)	(!ACTIVE(p))

/// disable a particle by setting its mass to Not-A-Number
inline __host__ __device__ void
disable_particle(float4 &pos) {
	pos.w = NAN;
}


//< RAW particleinfo constructor: the ushorts are loaded directly into the respective fields,
//< and no check concerning type or other is effected.
inline __host__ particleinfo make_particleinfo(const ushort &type, const ushort &obj, const ushort &z, const ushort &w)
{
	particleinfo v;
	v.x = type;
	v.y = obj;
	v.z = z;
	v.w = w;
	return v;
}

/* The fluid (4 bits) and object (12 bits) number share a common location,
 * so they should be assembled like this:
 * 	SET_FLUID_NUM(foo) | SET_OBJECT_NUM(bar)
 */

#define FLUID_NUM_SHIFT 12 /* bit shift for fluid == bits reserved for object number */
#define GET_FLUID_NUM(y) ((y) >> FLUID_NUM_SHIFT)
#define SET_FLUID_NUM(fnum) ((fnum) << FLUID_NUM_SHIFT)
#define OBJECT_NUM_MASK ((1 << FLUID_NUM_SHIFT) - 1) /* mask for the object number bits */
#define GET_OBJECT_NUM(y) ((y) & OBJECT_NUM_MASK)
#define SET_OBJECT_NUM(fnum) (fnum)

// Flags that imply that the particle needs an object number.
#define NEEDS_OBJECT_NUM (FG_MOVING_BOUNDARY | FG_COMPUTE_FORCE | FG_INLET | FG_OUTLET)

/// Typed particleinfo creator
/*! This constructor sets the type, object/fluid number and id in the following way:
 *		* the type is accepted as-is;
 *		* the id is split into z and w as appropriate;
 *		* the obj_or_fnum is automatically interpreted as an object number or fluid number.
 *	If obj_or_fnum is bigger than OBJECT_NUM_MASK, then it's assumed to be a fluid number,
 *	or a combination of fluid and object number.
 *	If it's smaller than OBJECT_NUM_MASK, then it will be interpreted as an object number
 *	if the particle is not fuid and it NEEDS_OBJECT_NUM, otherwise it's interpreted as
 *	fluid number.
 *	NOTE: particle flags MUST be already set when calling this function. If one needs
 *	change the particle flags after the creation of the particle info, then
 *	must be used.
 *	TODO the only thing that is impossible to do this way is to assign a fluid number of 0
 *	and an object number > 0 to a fluid particle. We'll face the problem if/when it arises.
 */
inline __host__ particleinfo make_particleinfo(const ushort &type, const ushort &obj_or_fnum, const uint &id)
{
	particleinfo v;
	v.x = type;
	/* Automatic interpretation of obj_or_fnum */
	if (obj_or_fnum > OBJECT_NUM_MASK)
		v.y = obj_or_fnum;
	else if (type & NEEDS_OBJECT_NUM) /* needs an object number */
		v.y = SET_OBJECT_NUM(obj_or_fnum);
	else
		v.y = SET_FLUID_NUM(obj_or_fnum);

	v.z = (id & USHRT_MAX); // low id bits in z
	v.w = (id >> 16); // high id bits in w
	return v;
}

/// Typed particleinfo creator
/*! This constructor works like make_particleinfo() but it allows for explicitly setting
 *	the fluid number *and* the object number. It does not check nor set any particle flag,
 *  so setting them after creating the particleinfo is allowed.
 */
inline __host__ particleinfo make_particleinfo_by_ids(const ushort &type, const ushort &fluid_number,
	const ushort &object_number, const uint &id)
{
	particleinfo v;
	// set type - leave flags as they are
	v.x = type;
	// set fluid *and* object number
	v.y = SET_FLUID_NUM(fluid_number) | SET_OBJECT_NUM(object_number);
	// set particle id
	v.z = (id & USHRT_MAX); // low id bits in z
	v.w = (id >> 16); // high id bits in w
	return v;
}

static __forceinline__ __host__ __device__ __attribute__((pure)) const ushort& type(const particleinfo &info)
{
	return info.x;
}

static __forceinline__ __host__ __device__ __attribute__((pure)) ushort object(const particleinfo &info)
{
	return GET_OBJECT_NUM(info.y);
}

static __forceinline__ __host__ __device__ __attribute__((pure)) ushort fluid_num(const particleinfo &info)
{
	return GET_FLUID_NUM(info.y);
}

static __forceinline__ __host__ __device__ __attribute__((pure)) uint id(const particleinfo &info)
{
	return (uint)(info.z) | ((uint)(info.w) << 16);
}

#endif<|MERGE_RESOLUTION|>--- conflicted
+++ resolved
@@ -95,24 +95,15 @@
 #define CLEAR_FLAG(info, flag) ((info).x &= ~(flag))
 #define QUERY_FLAG(info, flag) ((info).x & (flag))
 
-<<<<<<< HEAD
-/// A bitmask to select only the particle type
-=======
-/* Bitmasks to select only the particle type or flags */
->>>>>>> 65bf8ca2
+/// Bitmasks to select only the particle type or flags
 #define PART_TYPE_MASK	((1<<PART_FLAG_SHIFT)-1)
 #define PART_FLAGS_MASK	(((1<<16)-1) - PART_TYPE_MASK)
 
 /* Extract a specific subfield from the particle type: */
 /// Extract particle type
 #define PART_TYPE(f)		(type(f) & PART_TYPE_MASK)
-<<<<<<< HEAD
-/// Extract particle flag
-#define PART_FLAGS(f)		(type(f) >> PART_FLAG_SHIFT)
-=======
-// Extract particle flags
+/// Extract particle flags
 #define PART_FLAGS(f)		(type(f) & PART_FLAGS_MASK)
->>>>>>> 65bf8ca2
 
 /* Tests for particle types */
 
