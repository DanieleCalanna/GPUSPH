--- conflicted
+++ resolved
@@ -45,12 +45,7 @@
 	"VTKWriter",
 	"VTKLegacyWriter",
 	"CustomTextWriter",
-<<<<<<< HEAD
-	"UDPWriter",
-	"HotWriter"
-=======
 	"UDPWriter"
->>>>>>> 6f6416f6
 };
 
 void
@@ -65,17 +60,13 @@
 
 	/* average writer frequency, used as default frequency for HOTWRITER,
 	 * unless otherwise specified */
-	float avg_freq = 0;
+	double avg_freq = 0;
 	int avg_count = 0;
 
 	for (; it != end; ++it) {
 		Writer *writer = NULL;
 		WriterType wt = it->first;
-<<<<<<< HEAD
-		float freq = it->second;
-=======
 		double freq = it->second;
->>>>>>> 6f6416f6
 
 		/* Check if the writer is in there already */
 		WriterMap::iterator wm = m_writers.find(wt);
@@ -99,12 +90,9 @@
 			case UDPWRITER:
 				writer = new UDPWriter(_gdata);
 				break;
-<<<<<<< HEAD
 			case HOTWRITER:
 				writer = new HotWriter(_gdata);
 				break;
-=======
->>>>>>> 6f6416f6
 			default:
 				stringstream ss;
 				ss << "Unknown writer type " << wt;
@@ -113,7 +101,6 @@
 			m_writers[wt] = writer;
 		}
 		writer->set_write_freq(freq);
-<<<<<<< HEAD
 		if (freq != 0)
 			cout << WriterName[wt] << " will write every " << freq << " seconds" << endl;
 		else
@@ -121,9 +108,6 @@
 
 		avg_freq += freq;
 		++avg_count;
-=======
-		cout << WriterName[wt] << " will write every " << freq << " seconds" << endl;
->>>>>>> 6f6416f6
 	}
 
 	avg_freq /= avg_count;
@@ -135,7 +119,7 @@
 	HotWriter *htwr = NULL;
 	const WriterType wt = HOTWRITER;
 	WriterMap::iterator wm = m_writers.find(wt);
-	float freq = options->checkpoint_freq;
+	double freq = options->checkpoint_freq;
 	int chkpts = options->checkpoints;
 
 	if (wm != m_writers.end()) {
@@ -290,11 +274,7 @@
 }
 
 void
-<<<<<<< HEAD
-Writer::set_write_freq(float f)
-=======
 Writer::set_write_freq(double f)
->>>>>>> 6f6416f6
 {
 	m_writefreq = f;
 }
