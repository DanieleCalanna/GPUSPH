/*  Copyright 2011-2013 Alexis Herault, Giuseppe Bilotta, Robert A. Dalrymple, Eugenio Rustico, Ciro Del Negro

    Istituto Nazionale di Geofisica e Vulcanologia
        Sezione di Catania, Catania, Italy

    Università di Catania, Catania, Italy

    Johns Hopkins University, Baltimore, MD

    This file is part of GPUSPH.

    GPUSPH is free software: you can redistribute it and/or modify
    it under the terms of the GNU General Public License as published by
    the Free Software Foundation, either version 3 of the License, or
    (at your option) any later version.

    GPUSPH is distributed in the hope that it will be useful,
    but WITHOUT ANY WARRANTY; without even the implied warranty of
    MERCHANTABILITY or FITNESS FOR A PARTICULAR PURPOSE.  See the
    GNU General Public License for more details.

    You should have received a copy of the GNU General Public License
    along with GPUSPH.  If not, see <http://www.gnu.org/licenses/>.
*/

#include <stdio.h>

#include "euler.cuh"
#include "euler_kernel.cu"

#include "utils.h"

extern "C"
{
void
seteulerconstants(const PhysParams *physparams,
	float3 const& worldOrigin, uint3 const& gridSize, float3 const& cellSize)
{
	CUDA_SAFE_CALL(cudaMemcpyToSymbol(cueuler::d_epsxsph, &physparams->epsxsph, sizeof(float)));

	CUDA_SAFE_CALL(cudaMemcpyToSymbol(cueuler::d_worldOrigin, &worldOrigin, sizeof(float3)));
	CUDA_SAFE_CALL(cudaMemcpyToSymbol(cueuler::d_cellSize, &cellSize, sizeof(float3)));
	CUDA_SAFE_CALL(cudaMemcpyToSymbol(cueuler::d_gridSize, &gridSize, sizeof(uint3)));
}


void
geteulerconstants(PhysParams *physparams)
{
	CUDA_SAFE_CALL(cudaMemcpyFromSymbol(&physparams->epsxsph, cueuler::d_epsxsph, sizeof(float), 0));
}


void
setmbdata(const float4* MbData, uint size)
{
	CUDA_SAFE_CALL(cudaMemcpyToSymbol(cueuler::d_mbdata, MbData, size));
}


void
seteulerrbcg(const float3* cg, int numbodies)
{
	CUDA_SAFE_CALL(cudaMemcpyToSymbol(cueuler::d_rbcg, cg, numbodies*sizeof(float3)));
}


void
seteulerrbtrans(const float3* trans, int numbodies)
{
	CUDA_SAFE_CALL(cudaMemcpyToSymbol(cueuler::d_rbtrans, trans, numbodies*sizeof(float3)));
}


void
seteulerrbsteprot(const float* rot, int numbodies)
{
	CUDA_SAFE_CALL(cudaMemcpyToSymbol(cueuler::d_rbsteprot, rot, 9*numbodies*sizeof(float)));
}


void
euler(	const float4*		oldPos,
		const hashKey*		particleHash,
		const float4*		oldVel,
		const float*		oldTKE,
		const float*		oldEps,
		const particleinfo* info,
		const float4*		forces,
		float2*				keps_dkde,
		const float4*		xsph,
		float4*				newPos,
		float4*				newVel,
		float*				newTKE,
		float*				newEps,
		const uint			numParticles,
		const float			dt,
		const float			dt2,
		const int			step,
		const float			t,
		const bool			xsphcorr)
{
	// thread per particle
	uint numThreads = min(BLOCK_SIZE_INTEGRATE, numParticles);
	uint numBlocks = div_up(numParticles, numThreads);

	// execute the kernel
	if (step == 1) {
		if (xsphcorr)
			cueuler::eulerDevice<1, 1><<< numBlocks, numThreads >>>(oldPos, particleHash, oldVel,
								info, forces, xsph, newPos, newVel, numParticles, dt, dt2, t);
		else
			cueuler::eulerDevice<1, 0><<< numBlocks, numThreads >>>(oldPos, particleHash, oldVel,
								info, forces, xsph, newPos, newVel, numParticles, dt, dt2, t);
	} else if (step == 2) {
		if (xsphcorr)
			cueuler::eulerDevice<2, 1><<< numBlocks, numThreads >>>(oldPos, particleHash, oldVel,
								info, forces, xsph, newPos, newVel, numParticles, dt, dt2, t);
		else
<<<<<<< HEAD
			eulerDevice_ptr = cueuler::eulerDevice<2, false>;
	}

	// execute the kernel
	eulerDevice_ptr<<< numBlocks, numThreads >>>(oldPos, particleHash, oldVel, oldTKE, oldEps,
		info, forces, keps_dkde, xsph, newPos, newVel, newTKE, newEps, numParticles, dt, dt2, t);
=======
			cueuler::eulerDevice<2, 0><<< numBlocks, numThreads >>>(oldPos, particleHash, oldVel,
								info, forces, xsph, newPos, newVel, numParticles, dt, dt2, t);
	} // if (step == 2)
>>>>>>> bbaeb3d0

	// check if kernel invocation generated an error
	CUT_CHECK_ERROR("Euler kernel execution failed");
}
}<|MERGE_RESOLUTION|>--- conflicted
+++ resolved
@@ -107,28 +107,19 @@
 	// execute the kernel
 	if (step == 1) {
 		if (xsphcorr)
-			cueuler::eulerDevice<1, 1><<< numBlocks, numThreads >>>(oldPos, particleHash, oldVel,
-								info, forces, xsph, newPos, newVel, numParticles, dt, dt2, t);
+			cueuler::eulerDevice<1, 1><<< numBlocks, numThreads >>>(oldPos, particleHash, oldVel, oldTKE, oldEps,
+								info, forces, keps_dkde, xsph, newPos, newVel, newTKE, newEps, numParticles, dt, dt2, t);
 		else
-			cueuler::eulerDevice<1, 0><<< numBlocks, numThreads >>>(oldPos, particleHash, oldVel,
-								info, forces, xsph, newPos, newVel, numParticles, dt, dt2, t);
+			cueuler::eulerDevice<1, 0><<< numBlocks, numThreads >>>(oldPos, particleHash, oldVel, oldTKE, oldEps,
+								info, forces, keps_dkde, xsph, newPos, newVel, newTKE, newEps, numParticles, dt, dt2, t);
 	} else if (step == 2) {
 		if (xsphcorr)
-			cueuler::eulerDevice<2, 1><<< numBlocks, numThreads >>>(oldPos, particleHash, oldVel,
-								info, forces, xsph, newPos, newVel, numParticles, dt, dt2, t);
+			cueuler::eulerDevice<2, 1><<< numBlocks, numThreads >>>(oldPos, particleHash, oldVel, oldTKE, oldEps,
+								info, forces, keps_dkde, xsph, newPos, newVel, newTKE, newEps, numParticles, dt, dt2, t);
 		else
-<<<<<<< HEAD
-			eulerDevice_ptr = cueuler::eulerDevice<2, false>;
-	}
-
-	// execute the kernel
-	eulerDevice_ptr<<< numBlocks, numThreads >>>(oldPos, particleHash, oldVel, oldTKE, oldEps,
-		info, forces, keps_dkde, xsph, newPos, newVel, newTKE, newEps, numParticles, dt, dt2, t);
-=======
-			cueuler::eulerDevice<2, 0><<< numBlocks, numThreads >>>(oldPos, particleHash, oldVel,
-								info, forces, xsph, newPos, newVel, numParticles, dt, dt2, t);
+			cueuler::eulerDevice<2, 0><<< numBlocks, numThreads >>>(oldPos, particleHash, oldVel, oldTKE, oldEps,
+								info, forces, keps_dkde, xsph, newPos, newVel, newTKE, newEps, numParticles, dt, dt2, t);
 	} // if (step == 2)
->>>>>>> bbaeb3d0
 
 	// check if kernel invocation generated an error
 	CUT_CHECK_ERROR("Euler kernel execution failed");
