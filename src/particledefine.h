/*  Copyright 2011 Alexis Herault, Giuseppe Bilotta, Robert A. Dalrymple, Eugenio Rustico, Ciro Del Negro

	Istituto de Nazionale di Geofisica e Vulcanologia
          Sezione di Catania, Catania, Italy

    Universita di Catania, Catania, Italy

    Johns Hopkins University, Baltimore, MD

    This file is part of GPUSPH.

    GPUSPH is free software: you can redistribute it and/or modify
    it under the terms of the GNU General Public License as published by
    the Free Software Foundation, either version 3 of the License, or
    (at your option) any later version.

    GPUSPH is distributed in the hope that it will be useful,
    but WITHOUT ANY WARRANTY; without even the implied warranty of
    MERCHANTABILITY or FITNESS FOR A PARTICULAR PURPOSE.  See the
    GNU General Public License for more details.

    You should have received a copy of the GNU General Public License
    along with GPUSPH.  If not, see <http://www.gnu.org/licenses/>.
*/

/* System-related definitions */

// TODO split non-particle stuff into different header(s)

#ifndef _PARTICLEDEFINE_H
#define	_PARTICLEDEFINE_H

#include <cstring>

#include "vector_math.h"
#include "cuda_call.h"


enum KernelType {
	CUBICSPLINE = 1,
	QUADRATIC,
	WENDLAND,
	INVALID_KERNEL
} ;

#ifndef GPUSPH_MAIN
extern
#endif
const char* KernelName[INVALID_KERNEL+1]
#ifdef GPUSPH_MAIN
= {
	"(null)",
	"Cubic spline",
	"Quadratic",
	"Wendland",
	"(invalid)"
}
#endif
;

enum SPHFormulation {
	SPH_F1 = 1,
	SPH_F2,
	SPH_INVALID
} ;

#ifndef GPUSPH_MAIN
extern
#endif
const char* SPHFormulationName[SPH_INVALID+1]
#ifdef GPUSPH_MAIN
= {
	"(null)",
	"F1",
	"F2",
	"(invalid)"
}
#endif
;


enum BoundaryType {
	LJ_BOUNDARY,
	MK_BOUNDARY,
	MF_BOUNDARY,
	INVALID_BOUNDARY
};

#ifndef GPUSPH_MAIN
extern
#endif
const char* BoundaryName[INVALID_BOUNDARY+1]
#ifdef GPUSPH_MAIN
= {
	"Lennard-Jones",
	"Monaghan-Kajtar",
	"Ferrand et al.",
	"(invalid)"
}
#endif
;

#define EPSDETMLS				0.05f
#define MINCORRNEIBSMLS			4

enum ViscosityType {
	ARTVISC = 1,
	KINEMATICVISC,
	DYNAMICVISC,
	SPSVISC,
	INVALID_VISCOSITY
} ;

#ifndef GPUSPH_MAIN
extern
#endif
const char* ViscosityName[INVALID_VISCOSITY+1]
#ifdef GPUSPH_MAIN
= {
	"(null)",
	"Artificial",
	"Kinematic",
	"Dynamic",
	"SPS + kinematic",
	"(invalid)"
}
#endif
;

#define MAXPLANES			8
#define MAXMOVINGBOUND		16


/* The particle type is a short integer organized this way:
   * lowest 4 bits: fluid number (for multifluid)
   * next 4 bits: non-fluid code (boundary, piston, etc)
   * high 8 bits: flags
*/

// number of bits reserved for the fluid number
#define MAX_FLUID_BITS	4
// number of bits after which flags are stored
#define PART_FLAG_SHIFT	8

/* this can be increased to up to (1<<MAX_FLUID_BITS) */
#define MAX_FLUID_TYPES      4

/* compile-time consistency check */
#if MAX_FLUID_TYPES > (1<<MAX_FLUID_BITS)
#error "Too many fluids"
#endif

/* non-fluid particle types are mutually exclusive (e.g. a particle is _either_
 * boundary _or_ piston, but not both, so they could be increasing from 1 to the
 * maximum number of particle types that we need. But these are encoded in the high
 * bits of the lowest byte, so they are all shifted by MAX_FLUID_BITS.
 *
 * Remember: these are numbers (but encoded in a higher position), not flags.
 * Add to them by increasing the number that gets shifted.
 *
 * The maximum number of particle types we can have with 4 fluid bits is
 * 2^4 -1 = 15 (16 including particle type 0 = fluid).
 *
 * If we ever need more, we can reduce MAX_FLUID_BITS to 2 (and force the limit of
 * 4 fluid types), and we could have up to 2^6 - 1 = 63 non-fluid particle types.
 */

<<<<<<< HEAD
/* non-fluid types start at (1<<MAX_FLUID_BITS) */
#define BOUNDPART  (1<<MAX_FLUID_BITS)
#define PISTONPART (2<<MAX_FLUID_BITS)
#define PADDLEPART (3<<MAX_FLUID_BITS)
#define GATEPART   (4<<MAX_FLUID_BITS)
#define TESTPOINTSPART   (5<<MAX_FLUID_BITS)
#define OBJECTPART (6<<MAX_FLUID_BITS)
#define VERTEXPART (7<<MAX_FLUID_BITS)
=======
#define FLUIDPART		0
#define BOUNDPART		(1<<MAX_FLUID_BITS)
#define PISTONPART		(2<<MAX_FLUID_BITS)
#define PADDLEPART		(3<<MAX_FLUID_BITS)
#define GATEPART		(4<<MAX_FLUID_BITS)
#define TESTPOINTSPART	(5<<MAX_FLUID_BITS)
#define OBJECTPART		(6<<MAX_FLUID_BITS)
>>>>>>> caa77ebf

/* particle flags */
#define PART_FLAG_START	(1<<PART_FLAG_SHIFT)

#define SURFACE_PARTICLE_FLAG	(PART_FLAG_START<<0)


/* A bitmask to select only the fluid number */
#define FLUID_NUM_MASK	((1<<MAX_FLUID_BITS)-1)
/* A bitmask to select only the particle type */
#define FLUID_TYPE_MASK	((1<<PART_FLAG_SHIFT)-(1<<MAX_FLUID_BITS))

/* A particle is NOT fluid if its fluid type is non-zero */
#define NOT_FLUID(f)	((f).x & FLUID_TYPE_MASK)
/* otherwise it's fluid */
#define FLUID(f)		(!(NOT_FLUID(f)))

/* Tests for particle types */
// Testpoints
#define TESTPOINTS(f)	((f).x == TESTPOINTSPART)
// Particle belonging to an object
#define OBJECT(f)		((f).x == OBJECTPART)
// Boundary particle
<<<<<<< HEAD
#define BOUNDARY(f) ((f).x == BOUNDPART)
// Vertex particle
#define VERTEX(f) ((f).x == VERTEXPART)
=======
#define BOUNDARY(f)		((f).x == BOUNDPART)

/* Tests for particle flags */
// Free surface detection
#define SURFACE_PARTICLE(f)	((f).x & SURFACE_PARTICLE_FLAG) // TODO; rename SURFACE_PARTICLE to SURFACE

/* Extract a specific subfield from the particle type, unshifted:
 * this is used when saving data
 */
>>>>>>> caa77ebf
// Extract particle type
#define PART_TYPE(f)		(((f).x & FLUID_TYPE_MASK) >> MAX_FLUID_BITS)
// Extract particle flag
#define PART_FLAG(f)		((f).x >> PART_FLAG_SHIFT)
// Extract particle fluid number
#define PART_FLUID_NUM(f)	((f).x & FLUID_NUM_MASK)


/* Periodic neighborhood warping */
#define WARPZMINUS				(1U<<31)
#define WARPZPLUS				(1U<<30)
#define WARPYMINUS				(1U<<29)
#define WARPYPLUS				(1U<<28)
#define WARPXMINUS				(1U<<27)
#define WARPXPLUS				(1U<<26)
#define MAXPARTICLES			WARPXPLUS
#define NOWARP					~(WARPXPLUS|WARPXMINUS|WARPYPLUS|WARPYMINUS|WARPZPLUS|WARPZMINUS)


/* Maximum number of floating bodies*/
#define	MAXBODIES				10


#define NEIBINDEX_INTERLEAVE		32

#if (__COMPUTE__ >= 20)
	#define INTMUL(x,y) (x)*(y)
#else
	#define INTMUL(x,y) __mul24(x,y)
#endif

typedef unsigned int uint;

typedef struct TimingInfo {
	float   t;
	float   dt;
	uint	numParticles;
	uint	maxNeibs;
	uint	numInteractions;
	long	iterations;
	long	meanNumInteractions;
	float   timeNeibsList;
	float   meanTimeNeibsList;
	float   timeInteract;
	float   meanTimeInteract;
	float   timeEuler;
	double  meanTimeEuler;
} TimingInfo;


struct SavingInfo {
	float   displayfreq;		// unit time
	uint	screenshotfreq;		// unit displayfreq
	uint	writedatafreq;		// unit displayfreq
};


/* Particle information. short4 with fields:
   .x: particle type (for multifluid)
   .y: object id (which object does this particle belong to?)
   (.z << 16) + .w: particle id

   The last two fields are unlikely to be used for actual computations, but
   they allow us to track 2^32 (about 4 billion) particles.
   In the extremely unlikely case that we need more, we can consider the
   particle id object-local and use (((.y << 16) + .z) << 16) + .w as a
   _global_ particle id. This would allow us to uniquely identify up to
   2^48 (about 281 trillion) particles.
*/

typedef short4 particleinfo;

inline __host__ particleinfo make_particleinfo(const short &type, const short &obj, const short &z, const short &w)
{
	particleinfo v;
	v.x = type;
	v.y = obj;
	v.z = z;
	v.w = w;
	return v;
}

inline __host__ particleinfo make_particleinfo(const short &type, const short &obj, const uint &id)
{
	particleinfo v;
	v.x = type;
	v.y = obj;
	// id is in the location of two shorts.
	/* The following line does not work with optimization if the C99
	   standard for strict aliasing holds. Rather than forcing
	   -fno-strict-aliasing (which is GCC only) we resort to
	   memcpy which is the only `portable' way of doing this stuff,
	   allegedly. Note that even this is risky because it might fail
	   in cases of different endianness. So I'll mark this
	   FIXME endianness
	 */
	// *(uint*)&v.z = id;
	memcpy((void *)&v.z, (void *)&id, 4);
	return v;
}

inline __host__ __device__ const short& type(const particleinfo &info)
{
	return info.x;
}

inline __host__ __device__ const short& object(const particleinfo &info)
{
	return info.y;   /***********NOTE */
}

inline __host__ __device__ const uint & id(const particleinfo &info)
{
	return *(uint*)&info.z;
}
#endif<|MERGE_RESOLUTION|>--- conflicted
+++ resolved
@@ -165,16 +165,6 @@
  * 4 fluid types), and we could have up to 2^6 - 1 = 63 non-fluid particle types.
  */
 
-<<<<<<< HEAD
-/* non-fluid types start at (1<<MAX_FLUID_BITS) */
-#define BOUNDPART  (1<<MAX_FLUID_BITS)
-#define PISTONPART (2<<MAX_FLUID_BITS)
-#define PADDLEPART (3<<MAX_FLUID_BITS)
-#define GATEPART   (4<<MAX_FLUID_BITS)
-#define TESTPOINTSPART   (5<<MAX_FLUID_BITS)
-#define OBJECTPART (6<<MAX_FLUID_BITS)
-#define VERTEXPART (7<<MAX_FLUID_BITS)
-=======
 #define FLUIDPART		0
 #define BOUNDPART		(1<<MAX_FLUID_BITS)
 #define PISTONPART		(2<<MAX_FLUID_BITS)
@@ -182,7 +172,7 @@
 #define GATEPART		(4<<MAX_FLUID_BITS)
 #define TESTPOINTSPART	(5<<MAX_FLUID_BITS)
 #define OBJECTPART		(6<<MAX_FLUID_BITS)
->>>>>>> caa77ebf
+#define VERTEXPART		(7<<MAX_FLUID_BITS)
 
 /* particle flags */
 #define PART_FLAG_START	(1<<PART_FLAG_SHIFT)
@@ -206,12 +196,9 @@
 // Particle belonging to an object
 #define OBJECT(f)		((f).x == OBJECTPART)
 // Boundary particle
-<<<<<<< HEAD
-#define BOUNDARY(f) ((f).x == BOUNDPART)
+#define BOUNDARY(f)		((f).x == BOUNDPART)
 // Vertex particle
-#define VERTEX(f) ((f).x == VERTEXPART)
-=======
-#define BOUNDARY(f)		((f).x == BOUNDPART)
+#define VERTEX(f)		((f).x == VERTEXPART)
 
 /* Tests for particle flags */
 // Free surface detection
@@ -220,7 +207,6 @@
 /* Extract a specific subfield from the particle type, unshifted:
  * this is used when saving data
  */
->>>>>>> caa77ebf
 // Extract particle type
 #define PART_TYPE(f)		(((f).x & FLUID_TYPE_MASK) >> MAX_FLUID_BITS)
 // Extract particle flag
