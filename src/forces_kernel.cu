--- conflicted
+++ resolved
@@ -918,14 +918,6 @@
 
 template<KernelType kerneltype>
 __global__ void
-<<<<<<< HEAD
-updateBoundValuesDevice(	float4*		oldVel,
-				float*		oldTKE,
-				float*		oldEps,
-				uint*		vertIDToIndex,
-				const uint	numParticles,
-				bool		initStep)
-=======
 __launch_bounds__(BLOCK_SIZE_SHEPARD, MIN_BLOCKS_SHEPARD)
 saSegmentBoundaryConditions(			float4*		oldPos,
 										float4*		oldVel,
@@ -934,6 +926,7 @@
 										float4*		oldEulerVel,
 										float4*		oldGGam,
 										vertexinfo*	vertices,
+								const	uint*		vertIDToIndex,
 								const	float2*		vertPos0,
 								const	float2*		vertPos1,
 								const	float2*		vertPos2,
@@ -946,47 +939,9 @@
 								const	float		influenceradius,
 								const	bool		initStep,
 								const	bool		inoutBoundaries)
->>>>>>> 393cd2d1
 {
 	const uint index = INTMUL(blockIdx.x,blockDim.x) + threadIdx.x;
 
-<<<<<<< HEAD
-	if(index < numParticles) {
-		const particleinfo info = tex1Dfetch(infoTex, index);
-		if (BOUNDARY(info)) {
-			// get vertex indices associated to the boundary segment
-			const vertexinfo vertices = tex1Dfetch(vertTex, index);
-
-			// load the indices of the vertices only once
-			const uint vertXidx = vertIDToIndex[vertices.x];
-			const uint vertYidx = vertIDToIndex[vertices.y];
-			const uint vertZidx = vertIDToIndex[vertices.z];
-
-			// segment values are equal to the averaged vertex values
-			// density
-			//const float ro1 = oldVel[vertXidx].w;
-			//const float ro2 = oldVel[vertYidx].w;
-			//const float ro3 = oldVel[vertZidx].w;
-			//oldVel[index].w = (ro1 + ro2 + ro3)/3.f;
-			// velocity
-			const float4 vel1 = oldVel[vertXidx];
-			const float4 vel2 = oldVel[vertYidx];
-			const float4 vel3 = oldVel[vertZidx];
-			oldVel[index] = (vel1 + vel2 + vel3)/3.f;
-			// turbulent kinetic energy
-			if (oldTKE) {
-				const float k1 = oldTKE[vertXidx];
-				const float k2 = oldTKE[vertYidx];
-				const float k3 = oldTKE[vertZidx];
-				oldTKE[index] = (k1 + k2 + k3)/3.f;
-			}
-			// epsilon
-			if (oldEps) {
-				const float eps1 = oldEps[vertXidx];
-				const float eps2 = oldEps[vertYidx];
-				const float eps3 = oldEps[vertZidx];
-				oldEps[index] = (eps1 + eps2 + eps3)/3.f;
-=======
 	if (index >= numParticles)
 		return;
 
@@ -1001,30 +956,36 @@
 		float tke = 0.0f;
 		float eps = 0.0f;
 		const vertexinfo verts = vertices[index];
+
+		// load the indices of the vertices only once
+		const uint vertXidx = vertIDToIndex[verts.x];
+		const uint vertYidx = vertIDToIndex[verts.y];
+		const uint vertZidx = vertIDToIndex[verts.z];
+
 		if (IO_BOUNDARY(info)) {
 			float sharedVertices = 0.0f;
-			if(IO_BOUNDARY(tex1Dfetch(infoTex, verts.x))){
-				eulerVel += oldEulerVel[verts.x];
+			if(IO_BOUNDARY(tex1Dfetch(infoTex, vertXidx))){
+				eulerVel += oldEulerVel[vertXidx];
 				if (oldTKE)
-					tke += oldTKE[verts.x];
+					tke += oldTKE[vertXidx];
 				if (oldEps)
-					eps += oldEps[verts.x];
+					eps += oldEps[vertXidx];
 				sharedVertices += 1.0f;
 			}
-			if(IO_BOUNDARY(tex1Dfetch(infoTex, verts.y))){
-				eulerVel += oldEulerVel[verts.y];
+			if(IO_BOUNDARY(tex1Dfetch(infoTex, vertYidx))){
+				eulerVel += oldEulerVel[vertYidx];
 				if (oldTKE)
-					tke += oldTKE[verts.y];
+					tke += oldTKE[vertYidx];
 				if (oldEps)
-					eps += oldEps[verts.y];
+					eps += oldEps[vertYidx];
 				sharedVertices += 1.0f;
 			}
-			if(IO_BOUNDARY(tex1Dfetch(infoTex, verts.z))){
-				eulerVel += oldEulerVel[verts.z];
+			if(IO_BOUNDARY(tex1Dfetch(infoTex, vertZidx))){
+				eulerVel += oldEulerVel[vertZidx];
 				if (oldTKE)
-					tke += oldTKE[verts.z];
+					tke += oldTKE[vertZidx];
 				if (oldEps)
-					eps += oldEps[verts.z];
+					eps += oldEps[vertZidx];
 				sharedVertices += 1.0f;
 			}
 			eulerVel /= sharedVertices;
@@ -1206,11 +1167,11 @@
 		if (initStep) {
 			uint vertCount = 0;
 			// if i-th vertex is part of an open boundary set i-th bit of vertCount to 1
-			if(IO_BOUNDARY(tex1Dfetch(infoTex, vertices[index].x)))
+			if(IO_BOUNDARY(tex1Dfetch(infoTex, vertXidx)))
 				vertCount |= VERTEX1;
-			if(IO_BOUNDARY(tex1Dfetch(infoTex, vertices[index].y)))
+			if(IO_BOUNDARY(tex1Dfetch(infoTex, vertYidx)))
 				vertCount |= VERTEX2;
-			if(IO_BOUNDARY(tex1Dfetch(infoTex, vertices[index].z)))
+			if(IO_BOUNDARY(tex1Dfetch(infoTex, vertZidx)))
 				vertCount |= VERTEX3;
 			vertices[index].w = vertCount;
 		}
@@ -1221,6 +1182,7 @@
 		float4 pos = oldPos[index];
 
 		// don't check inactive particles and those that have already found their segment
+		// TODO FIXME: empty domain going to be filled by inlet -> maybe particle has id 0!
 		if (INACTIVE(pos) || vertices[index].x != 0)
 			return;
 
@@ -1370,7 +1332,6 @@
 					break;
 				}
 
->>>>>>> 393cd2d1
 			}
 		}
 	}
@@ -1389,6 +1350,7 @@
 						float4*			forces,
 						float2*			contupd,
 						vertexinfo*		vertices,
+				const	uint*			vertIDToIndex,
 						particleinfo*	pinfo,
 						hashKey*		particleHash,
 				const	uint*			cellStart,
@@ -1445,77 +1407,74 @@
 
 		const particleinfo neib_info = pinfo[neib_index];
 
-		if (BOUNDARY(neib_info)) {
-			const float4 boundElement = tex1Dfetch(boundTex, neib_index);
-			// check if vertex is associated with this segment
-			const vertexinfo verts = vertices[neib_index];
-			if (verts.x == index || verts.y == index || verts.z == index) {
-				// boundary conditions on rho, k, eps
-				sumrho += oldVel[neib_index].w;
-				if (IO_BOUNDARY(neib_info)){
-					// number of vertices associated to a segment that are of the same object type
-					float numOutVerts = 2.0f;
-					if (verts.w == ALLVERTICES) // all vertices are of the same object type
-						numOutVerts = 3.0f;
-					else if (verts.w & ~VERTEX1 == 0 || verts.w & ~VERTEX2 == 0 || verts.w & ~VERTEX3 == 0) // only one vertex
-						numOutVerts = 1.0f;
-					// TODO we can have a switch here to decide on whether we want to impose a velocity
-					// or a flux. If as now we multiply the whole thing with the density of the segment
-					// then the flux will vary.
-					sumMdot += oldVel[neib_index].w/numOutVerts*boundElement.w*
-								dot3(oldEulerVel[neib_index],boundElement); // the euler vel should be subtracted by the lagrangian vel which is assumed to be 0 now.
-					sumEulerVel += oldEulerVel[neib_index];
-				}
-				sumtke += oldTKE ? oldTKE[neib_index] : NAN;
-				sumeps += oldEps ? oldEps[neib_index] : NAN;
-				numseg += 1.0f;
-				// in the initial step we need to compute an approximate grad gamma direction
-				// for the computation of gamma, in general we need a sort of normal as well
-				// for open boundaries to decide whether or not particles are created at a
-				// vertex or not
-				if (IO_BOUNDARY(info) || initStep)
-					avgNorm += as_float3(boundElement);
-			}
-		}
-		else if (FLUID(neib_info)){
-			const float4 relPos = pos_corr - oldPos[neib_index];
-			// check if this fluid particles is marked for deletion (i.e. vertices != 0)
-			const vertexinfo verts = vertices[neib_index];
-			if (verts.x != 0 && ACTIVE(relPos)) {
-				// betaAV is the weight in barycentric coordinates
-				float betaAV = 0.0f;
-				const float4 vertexWeights = oldGGam[neib_index];
-				// check if one of the vertices is equal to the present one
-				if (verts.x == index)
-					betaAV = vertexWeights.x;
-				else if (verts.y == index)
-					betaAV = vertexWeights.y;
-				else if (verts.z == index)
-					betaAV = vertexWeights.z;
-				if(betaAV > 0.0f){
-					// add mass from fluid particle to vertex particle
-					// note that the mass was transfered from pos to gam
-					pos.w += betaAV*vertexWeights.w;
+		if (BOUNDARY(neib_info) || FLUID(neib_info)) {
+
+			// prepare indices of neib vertices
+			const vertexinfo neibVerts = vertices[neib_index];
+
+			// load the indices of the vertices
+			const uint neibVertXidx = vertIDToIndex[neibVerts.x];
+			const uint neibVertYidx = vertIDToIndex[neibVerts.y];
+			const uint neibVertZidx = vertIDToIndex[neibVerts.z];
+
+			if (BOUNDARY(neib_info)) {
+				const float4 boundElement = tex1Dfetch(boundTex, neib_index);
+
+				// check if vertex is associated with this segment
+				if (neibVertXidx == index || neibVertYidx == index || neibVertZidx == index) {
+					// boundary conditions on rho, k, eps
+					sumrho += oldVel[neib_index].w;
+					if (IO_BOUNDARY(neib_info)){
+						// number of vertices associated to a segment that are of the same object type
+						float numOutVerts = 2.0f;
+						if (neibVerts.w == ALLVERTICES) // all vertices are of the same object type
+							numOutVerts = 3.0f;
+						else if (neibVerts.w & ~VERTEX1 == 0 || neibVerts.w & ~VERTEX2 == 0 || neibVerts.w & ~VERTEX3 == 0) // only one vertex
+							numOutVerts = 1.0f;
+						// TODO we can have a switch here to decide on whether we want to impose a velocity
+						// or a flux. If as now we multiply the whole thing with the density of the segment
+						// then the flux will vary.
+						sumMdot += oldVel[neib_index].w/numOutVerts*boundElement.w*
+									dot3(oldEulerVel[neib_index],boundElement); // the euler vel should be subtracted by the lagrangian vel which is assumed to be 0 now.
+						sumEulerVel += oldEulerVel[neib_index];
+					}
+					sumtke += oldTKE ? oldTKE[neib_index] : NAN;
+					sumeps += oldEps ? oldEps[neib_index] : NAN;
+					numseg += 1.0f;
+					// in the initial step we need to compute an approximate grad gamma direction
+					// for the computation of gamma, in general we need a sort of normal as well
+					// for open boundaries to decide whether or not particles are created at a
+					// vertex or not
+					if (IO_BOUNDARY(info) || initStep)
+						avgNorm += as_float3(boundElement);
 				}
 			}
-		}
-	}
-
-<<<<<<< HEAD
-	if (alpha > 1e-5f) {
-		oldVel[index].w = fmax(sumrho/alpha,d_rho0[PART_FLUID_NUM(info)]);
-		if (oldTKE)
-			oldTKE[index] = sumtke/alpha;
-		if (oldEps)
-			oldEps[index] = sumeps/alpha;
-	}
-	else {
-		oldVel[index].w = d_rho0[PART_FLUID_NUM(info)];
-		if (oldTKE)
-			oldTKE[index] = 0.0f;
-		if (oldEps)
-			oldEps[index] = 0.0f;
-=======
+			else if (FLUID(neib_info)){
+				const float4 relPos = pos_corr - oldPos[neib_index];
+
+				// check if this fluid particles is marked for deletion (i.e. vertices != 0)
+				// TODO FIXME: empty domain going to be filled by inlet -> maybe particle has id 0!
+				if (neibVertXidx != 0 && ACTIVE(relPos)) {
+					// betaAV is the weight in barycentric coordinates
+					float betaAV = 0.0f;
+					const float4 vertexWeights = oldGGam[neib_index];
+					// check if one of the vertices is equal to the present one
+					if (neibVertXidx == index)
+						betaAV = vertexWeights.x;
+					else if (neibVertYidx == index)
+						betaAV = vertexWeights.y;
+					else if (neibVertZidx == index)
+						betaAV = vertexWeights.z;
+					if(betaAV > 0.0f){
+						// add mass from fluid particle to vertex particle
+						// note that the mass was transfered from pos to gam
+						pos.w += betaAV*vertexWeights.w;
+					}
+				}
+			}
+		} // BOUNDARY(neib_info) || FLUID(neib_info)
+	}
+
 	// update boundary conditions on array
 	// note that numseg should never be zero otherwise you found a bug
 	oldVel[index].w = sumrho/numseg;
@@ -1571,7 +1530,7 @@
 			// TODO optimize by having only one thread calling atomicAdd,
 			// adding enough for all threads in the block
 			int clone_idx = atomicAdd(newNumParticles, 1);
-			
+
 			// Problem has already checked that there is enough memory for new particles
 			float4 clone_pos = pos; // new position is position of vertex particle
 			clone_pos.w = refMass; // new fluid particle has reference mass
@@ -1595,7 +1554,6 @@
 		pos.w += dt*sumMdot;
 		pos.w = fmax(-refMass, fmin(refMass, pos.w));
 		oldPos[index].w = pos.w;
->>>>>>> 393cd2d1
 	}
 
 	// finalize computation of average norm for gamma calculation in the initial step
