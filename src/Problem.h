/*  Copyright 2011-2013 Alexis Herault, Giuseppe Bilotta, Robert A. Dalrymple, Eugenio Rustico, Ciro Del Negro

    Istituto Nazionale di Geofisica e Vulcanologia
        Sezione di Catania, Catania, Italy

    Università di Catania, Catania, Italy

    Johns Hopkins University, Baltimore, MD

    This file is part of GPUSPH.

    GPUSPH is free software: you can redistribute it and/or modify
    it under the terms of the GNU General Public License as published by
    the Free Software Foundation, either version 3 of the License, or
    (at your option) any later version.

    GPUSPH is distributed in the hope that it will be useful,
    but WITHOUT ANY WARRANTY; without even the implied warranty of
    MERCHANTABILITY or FITNESS FOR A PARTICULAR PURPOSE.  See the
    GNU General Public License for more details.

    You should have received a copy of the GNU General Public License
    along with GPUSPH.  If not, see <http://www.gnu.org/licenses/>.
*/
/*
 * File:   Problem.h
 * Author: alexis
 *
 * Created on 13 juin 2008, 18:21
 */

#ifndef _PROBLEM_H
#define	_PROBLEM_H

#include <string>
#include <cstdio>
#include <iostream>

#include "Options.h"
#include "particledefine.h"
#include "physparams.h"
#include "simparams.h"
#include "vector_math.h"
#include "Object.h"

#include "ode/ode.h"
typedef std::vector<vertexinfo> VertexVect;

using namespace std;

class Problem {
	private:
		float		m_last_display_time;
		float		m_last_write_time;
		float		m_last_rbdata_write_time;
		float		m_last_screenshot_time;
		string		m_problem_dir;

		const float	*m_dem;
		int			m_ncols, m_nrows;

		static int		m_total_ODE_bodies;			///< Total number of rigid bodies used by ODE
	public:
		enum WriterType
		{
			TEXTWRITER,
			VTKWRITER,
			VTKLEGACYWRITER,
			CUSTOMTEXTWRITER
		};

		dWorldID		m_ODEWorld;
		dSpaceID		m_ODESpace;
		dJointGroupID	m_ODEJointGroup;

		double3	m_size;			// Size of computational domain
		double3	m_origin;		// Origin of computational domain
		double3	m_cellsize;		// Size of grid cells
		uint3	m_gridsize;		// Number of grid cells along each axis
		double	m_deltap;		// Initial particle spacing

		// Min and max values used for display
		float	m_maxrho;
		float	m_minrho;
		float	m_maxvel;
		float	m_minvel;

		float		m_displayinterval;		
		float		m_rbdata_writeinterval;
		int			m_writefreq;
		int			m_screenshotfreq;
		WriterType	m_writerType;
		FILE*		m_rbdatafile;

		const float*	get_dem() const { return m_dem; }
		int		get_dem_ncols() const { return m_ncols; }
		int		get_dem_nrows() const { return m_nrows; }
		void	set_dem(const float *dem, int ncols, int nrows) {
			m_dem = dem; m_ncols = ncols; m_nrows = nrows;
		}

		string	m_name;

		Options		m_options;
		SimParams	m_simparams;
		PhysParams	m_physparams;
		MbCallBack	m_mbcallbackdata[MAXMOVINGBOUND];	// array of structure for moving boundary data
		int			m_mbnumber;							// number of moving boundaries

		Object		**m_ODE_bodies;						// array of floating ODE objects
		float4		m_mbdata[MAXMOVINGBOUND];			// moving boudary data to be provided by ParticleSystem to euler
		float3		m_bodies_cg[MAXBODIES];				// center of gravity of rigid bodies
		float3		m_bodies_trans[MAXBODIES];			// translation to apply between t and t + dt
		float		m_bodies_steprot[9*MAXBODIES];		// rotation to apply between t and t + dt

		Problem(const Options &options = Options());

		virtual ~Problem(void);

		Options const& get_options(void) const
		{
			return m_options;
		}

		double3 const& get_worldorigin(void) const
		{
			return m_origin;
		};

		double3 const& get_worldsize(void) const
		{
			return m_size;
		};

		double3 const& get_cellsize(void) const
		{
			return m_cellsize;
		};

		uint3 const& get_gridsize(void) const
		{
			return m_gridsize;
		};

		WriterType get_writertype(void)
		{
			return m_writerType;
		};

		float get_minrho(void) const { return m_minrho; };

		float get_maxrho(void) const { return m_maxrho; };

		float get_maxvel(void) const { return m_maxvel; };

		float get_minvel(void) const { return m_minvel; };

		float density(float, int) const;

		float pressure(float, int) const;

		float soundspeed(float, int) const;

		string const& get_dirname(void) const
		{
			return m_problem_dir;
		}

		double set_deltap(const double dflt)
		{
			if (isfinite((double) m_options.deltap))
				m_deltap = m_options.deltap;
			else
				m_deltap = dflt;
			return m_deltap;
		}

		void set_grid_params(void);

		int3 calc_grid_pos(const Point&);

		uint calc_grid_hash(int3);

		void calc_localpos_and_hash(const Point&, float4&, uint&);

		const SimParams *get_simparams(void) const
		{
			return &m_simparams;
		};

		SimParams *get_simparams(void)
		{
			return &m_simparams;
		};

		const PhysParams *get_physparams(void) const
		{
			return &m_physparams;
		};

		PhysParams *get_physparams(void)
		{
			return &m_physparams;
		};

		string const& create_problem_dir();
		bool need_display(float);
		bool need_write(float);
		void mark_written(float t) { m_last_write_time = t; }
		bool need_write_rbdata(float);
		void write_rbdata(float);
		bool need_screenshot(float);
		// is the simulation running at the given time?
		bool finished(float);

		virtual int fill_parts(void) = 0;
		virtual uint fill_planes(void);
		virtual void draw_boundary(float) = 0;
		virtual void draw_axis(void);
<<<<<<< HEAD
		virtual void copy_to_array(float4*, float4*, particleinfo*);
		virtual void copy_to_array(float4*, float4*, particleinfo*, uint*);
		virtual void copy_to_array(float4*, float4*, particleinfo*, vertexinfo*, float4*) {};
		virtual void copy_to_array(float4*, float4*, particleinfo*, vertexinfo*, float4*, uint*) {};
=======
		virtual void copy_to_array(float4*, float4*, particleinfo*, uint*) = 0;
>>>>>>> 62b1b81b
		virtual void copy_planes(float4*, float*);
		virtual void release_memory(void) = 0;
		virtual MbCallBack& mb_callback(const float, const float, const int);
		virtual float4* get_mbdata(const float, const float, const bool);
		virtual float3 g_callback(const float);
		virtual void ODE_near_callback(void * data, dGeomID o1, dGeomID o2)
		{
			cerr << "ERROR: you forget to implement ODE_near_callback in your problem.\n";
		}

		static void ODE_near_callback_wrapper(void * data, dGeomID o1, dGeomID o2)
		{
			Problem* problem = (Problem *) data;
			problem->ODE_near_callback(data, o1, o2);
		}

		void allocate_ODE_bodies(const int);
		void add_ODE_body(Object* object);
		Object* get_ODE_body(const int);
		void get_ODE_bodies_data(float3 * &, float * &);
		float3* get_ODE_bodies_cg(void);
		float* get_ODE_bodies_steprot(void);
		void ODE_bodies_timestep(const float3 *, const float3 *, const int,
									const double, float3 * &, float3 * &, float * &);
		int	get_ODE_bodies_numparts(void);
		int	get_ODE_body_numparts(const int);

		void init_keps(float*, float*, int, particleinfo*);
};
#endif<|MERGE_RESOLUTION|>--- conflicted
+++ resolved
@@ -217,14 +217,8 @@
 		virtual uint fill_planes(void);
 		virtual void draw_boundary(float) = 0;
 		virtual void draw_axis(void);
-<<<<<<< HEAD
-		virtual void copy_to_array(float4*, float4*, particleinfo*);
-		virtual void copy_to_array(float4*, float4*, particleinfo*, uint*);
-		virtual void copy_to_array(float4*, float4*, particleinfo*, vertexinfo*, float4*) {};
+		virtual void copy_to_array(float4*, float4*, particleinfo*, uint*) = 0;
 		virtual void copy_to_array(float4*, float4*, particleinfo*, vertexinfo*, float4*, uint*) {};
-=======
-		virtual void copy_to_array(float4*, float4*, particleinfo*, uint*) = 0;
->>>>>>> 62b1b81b
 		virtual void copy_planes(float4*, float*);
 		virtual void release_memory(void) = 0;
 		virtual MbCallBack& mb_callback(const float, const float, const int);
