--- conflicted
+++ resolved
@@ -132,11 +132,7 @@
 	mb_callback(0.0, 0.0, 0);
 
 	// Drawing and saving times
-<<<<<<< HEAD
-	add_writer(VTKWRITER, 0.2f);
-=======
 	add_writer(VTKWRITER, 0.2);
->>>>>>> 6f6416f6
 
 	// Name of problem used for directory creation
 	m_name = "WaveTank";
