--- conflicted
+++ resolved
@@ -37,25 +37,7 @@
 	- a parallel reduction for adaptive dt is done inside forces, block
 	size for forces MUST BE A POWER OF 2
  */
-<<<<<<< HEAD
-#if (__COMPUTE__ >= 30)
-	#define BLOCK_SIZE_FORCES		128
-	#define BLOCK_SIZE_CALCVORT		256
-	#define MIN_BLOCKS_CALCVORT		8
-	#define BLOCK_SIZE_CALCTEST		256
-	#define MIN_BLOCKS_CALCTEST		8
-	#define BLOCK_SIZE_SHEPARD		256
-	#define MIN_BLOCKS_SHEPARD		8
-	#define BLOCK_SIZE_MLS			256
-	#define MIN_BLOCKS_MLS			8
-	#define BLOCK_SIZE_SPS			256
-	#define MIN_BLOCKS_SPS			8
-	#define BLOCK_SIZE_FMAX			256
-	#define MAX_BLOCKS_FMAX			64
-#elif (__COMPUTE__ == 20 || __COMPUTE__ == 21)
-=======
 #if (__COMPUTE__ >= 20)
->>>>>>> d5900e29
 	#define BLOCK_SIZE_FORCES		128
 	#define BLOCK_SIZE_CALCVORT		128
 	#define MIN_BLOCKS_CALCVORT		6
@@ -109,61 +91,74 @@
 setforcesrbstart(const uint* rbfirstindex, int numbodies);
 
 float
-forces(	float4*			pos,
-		float4*			vel,
-		float4*			forces,
-		float4*			gradgam,
-		float4*			boundelem,
-		float*			pressure,
-		float4*			rbforces,
-		float4*			rbtorques,
-		float4*			xsph,
-		particleinfo*	info,
-		uint*			particleHash,
-		uint*			cellStart,
-		neibdata*		neibsList,
-		uint			numParticles,
-<<<<<<< HEAD
-		float			deltap,
-=======
-		uint			particleRangeEnd,
->>>>>>> d5900e29
-		float			slength,
-		float			dt,
-		bool			dtadapt,
-		float			dtadaptfactor,
-		bool			xsphcorr,
-		KernelType		kerneltype,
-		float			influenceradius,
-		ViscosityType	visctype,
-		float			visccoeff,
-		float*			strainrate,
-		float*			turbvisc,
-		float*			keps_tke,
-		float*			keps_eps,
-		float2*			keps_dkde,
-		float*			cfl,
-		float*			cflGamma,
-		float*			cflTVisc,
-		float*			tempCfl,
-		float2*			tau[],
-		SPHFormulation	sph_formulation,
-		BoundaryType	boundarytype,
-		bool			usedem);
-
-void
-sps(	float4*			pos,
-		float4*			vel,
-		particleinfo*	info,
-		uint*			neibsList,
-		uint			numParticles,
-		uint			particleRangeEnd,
-		float			slength,
-		KernelType		kerneltype,
-		float			influenceradius,
-		ViscosityType	visctype,
-		float2*			tau[],
-		bool			periodicbound );
+forces(
+	const	float4	*pos,
+	const	float4	*vel,
+			float4	*forces,
+	const	float4	*gradgam,
+	const	float4	*boundelem,
+	const	float	*pressure,
+			float4	*rbforces,
+			float4	*rbtorques,
+			float4	*xsph,
+	const	particleinfo	*info,
+	const	uint	*particleHash,
+	const	uint	*cellStart,
+	const	neibdata*neibsList,
+			uint	numParticles,
+			uint	particleRangeEnd,
+			float	deltap,
+			float	slength,
+			float	dt,
+			bool	dtadapt,
+			float	dtadaptfactor,
+			bool	xsphcorr,
+	KernelType		kerneltype,
+			float	influenceradius,
+	ViscosityType	visctype,
+			float	visccoeff,
+			float	*turbvisc,
+			float	*keps_tke,
+			float	*keps_eps,
+			float2	*keps_dkde,
+			float	*cfl,
+			float	*cflGamma,
+			float	*cflTVisc,
+			float	*tempCfl,
+	SPHFormulation	sph_formulation,
+	BoundaryType	boundarytype,
+			bool	usedem);
+
+void
+sps(		float2*			tau[],
+	const	float4	*pos,
+	const	float4	*vel,
+const	particleinfo	*info,
+	const	uint	*particleHash,
+	const	uint	*cellStart,
+	const	neibdata*neibsList,
+			uint	numParticles,
+			uint	particleRangeEnd,
+			float	slength,
+		KernelType	kerneltype,
+			float	influenceradius);
+
+void
+mean_strain_rate(
+			float	*strainrate,
+	const	float4	*pos,
+	const	float4	*vel,
+const	particleinfo	*info,
+	const	uint	*particleHash,
+	const	uint	*cellStart,
+	const	neibdata*neibsList,
+	const	float4	*gradgam,
+	const	float4	*boundelem,
+			uint	numParticles,
+			uint	particleRangeEnd,
+			float	slength,
+		KernelType	kerneltype,
+			float	influenceradius);
 
 void
 shepard(float4*		pos,
@@ -203,6 +198,7 @@
 			uint*		cellStart,
 			neibdata*	neibsList,
 			uint		numParticles,
+			uint		particleRangeEnd,
 			float		slength,
 			int			kerneltype,
 			float		influenceradius);
@@ -216,6 +212,7 @@
 			uint*		cellStart,
 			neibdata*	neibsList,
 			uint		numParticles,
+			uint		particleRangeEnd,
 			float		slength,
 			int			kerneltype,
 			float		influenceradius);
@@ -231,6 +228,7 @@
 			uint*		cellStart,
 			neibdata*	neibsList,
 			uint		numParticles,
+			uint		particleRangeEnd,
 			float		slength,
 			int			kerneltype,
 			float		influenceradius,
@@ -290,6 +288,7 @@
 		const uint*	cellStart,
 		neibdata*	neibsList,
 		uint		numParticles,
+		uint		particleRangeEnd,
 		float		deltap,
 		float		slength,
 		float		inflRadius,
@@ -309,6 +308,7 @@
 		const uint*	cellStart,
 		neibdata*	neibsList,
 		uint		numParticles,
+		uint		particleRangeEnd,
 		float		slength,
 		float		inflRadius,
 		float		virtDt,
@@ -322,7 +322,8 @@
 			float4*		virtualVel,
 			particleinfo*	info,
 			float		virtDt,
-			uint		numParticles);
+			uint		numParticles,
+			uint		particleRangeEnd);
 
 // Recomputes values at the boundary elements (currently only density) as an average
 // over three vertices of this element
@@ -334,6 +335,7 @@
 			vertexinfo*	vertices,
 			particleinfo*	info,
 			uint		numParticles,
+			uint		particleRangeEnd,
 			bool		initStep);
 
 // Recomputes values at the vertex particles, following procedure similar to Shepard filter.
@@ -351,6 +353,7 @@
 			const uint*		cellStart,
 			const neibdata*	neibsList,
 			const uint		numParticles,
+			const uint		particleRangeEnd,
 			const float		deltap,
 			const float		slength,
 			const int		kerneltype,
@@ -367,6 +370,7 @@
 		const uint*		cellStart,
 		const neibdata*	neibsList,
 		const uint		numParticles,
+		const uint		particleRangeEnd,
 		const float		slength,
 		const int		kerneltype,
 		const float		influenceradius);
