/*  Copyright 2011-2013 Alexis Herault, Giuseppe Bilotta, Robert A. Dalrymple, Eugenio Rustico, Ciro Del Negro

    Istituto Nazionale di Geofisica e Vulcanologia
        Sezione di Catania, Catania, Italy

    Università di Catania, Catania, Italy

    Johns Hopkins University, Baltimore, MD

    This file is part of GPUSPH.

    GPUSPH is free software: you can redistribute it and/or modify
    it under the terms of the GNU General Public License as published by
    the Free Software Foundation, either version 3 of the License, or
    (at your option) any later version.

    GPUSPH is distributed in the hope that it will be useful,
    but WITHOUT ANY WARRANTY; without even the implied warranty of
    MERCHANTABILITY or FITNESS FOR A PARTICULAR PURPOSE.  See the
    GNU General Public License for more details.

    You should have received a copy of the GNU General Public License
    along with GPUSPH.  If not, see <http://www.gnu.org/licenses/>.
*/

#include <stdexcept>

#include <stdio.h>

#include <thrust/sort.h>
#include <thrust/device_vector.h>

#include "textures.cuh"
#include "buildneibs.cuh"

#include "buildneibs_params.h"
#include "buildneibs_kernel.cu"

#include "utils.h"

extern "C"
{

void
setneibsconstants(const SimParams *simparams, const PhysParams *physparams,
	float3 const& worldOrigin, uint3 const& gridSize, float3 const& cellSize,
	idx_t const& allocatedParticles)
{
	CUDA_SAFE_CALL(cudaMemcpyToSymbol(cuneibs::d_maxneibsnum, &simparams->maxneibsnum, sizeof(uint)));
	CUDA_SAFE_CALL(cudaMemcpyToSymbol(cuneibs::d_neiblist_stride, &allocatedParticles, sizeof(idx_t)));


	CUDA_SAFE_CALL(cudaMemcpyToSymbol(cuneibs::d_worldOrigin, &worldOrigin, sizeof(float3)));
	CUDA_SAFE_CALL(cudaMemcpyToSymbol(cuneibs::d_cellSize, &cellSize, sizeof(float3)));
	CUDA_SAFE_CALL(cudaMemcpyToSymbol(cuneibs::d_gridSize, &gridSize, sizeof(uint3)));
}


void
getneibsconstants(SimParams *simparams, PhysParams *physparams)
{
	CUDA_SAFE_CALL(cudaMemcpyFromSymbol(&simparams->maxneibsnum, cuneibs::d_maxneibsnum, sizeof(uint), 0));
}


void
resetneibsinfo(void)
{
	uint temp = 0;
	CUDA_SAFE_CALL(cudaMemcpyToSymbol(cuneibs::d_numInteractions, &temp, sizeof(int)));
	CUDA_SAFE_CALL(cudaMemcpyToSymbol(cuneibs::d_maxNeibs, &temp, sizeof(int)));
}


void
getneibsinfo(TimingInfo & timingInfo)
{
	CUDA_SAFE_CALL(cudaMemcpyFromSymbol(&timingInfo.numInteractions, cuneibs::d_numInteractions, sizeof(int), 0));
	CUDA_SAFE_CALL(cudaMemcpyFromSymbol(&timingInfo.maxNeibs, cuneibs::d_maxNeibs, sizeof(int), 0));
}


void
calcHash(float4*	pos,
		 hashKey*	particleHash,
		 uint*		particleIndex,
		 const particleinfo* particleInfo,
		 uint*		compactDeviceMap,
		 const uint		numParticles,
		 const Periodicity	periodicbound)
{
	uint numThreads = min(BLOCK_SIZE_CALCHASH, numParticles);
	uint numBlocks = div_up(numParticles, numThreads);

	switch (periodicbound) {
		case PERIODIC_NONE:
			cuneibs::calcHashDevice<PERIODIC_NONE><<< numBlocks, numThreads >>>(pos, particleHash, particleIndex,
						particleInfo, compactDeviceMap, numParticles);
			break;

		case PERIODIC_X:
			cuneibs::calcHashDevice<PERIODIC_X><<< numBlocks, numThreads >>>(pos, particleHash, particleIndex,
						particleInfo, compactDeviceMap, numParticles);
			break;

		case PERIODIC_Y:
			cuneibs::calcHashDevice<PERIODIC_Y><<< numBlocks, numThreads >>>(pos, particleHash, particleIndex,
						particleInfo, compactDeviceMap, numParticles);
			break;

		case PERIODIC_XY:
			cuneibs::calcHashDevice<PERIODIC_XY><<< numBlocks, numThreads >>>(pos, particleHash, particleIndex,
						particleInfo, compactDeviceMap, numParticles);
			break;

		case PERIODIC_Z:
			cuneibs::calcHashDevice<PERIODIC_Z><<< numBlocks, numThreads >>>(pos, particleHash, particleIndex,
						particleInfo, compactDeviceMap, numParticles);
			break;

		case PERIODIC_XZ:
			cuneibs::calcHashDevice<PERIODIC_XZ><<< numBlocks, numThreads >>>(pos, particleHash, particleIndex,
						particleInfo, compactDeviceMap, numParticles);
			break;

		case PERIODIC_YZ:
			cuneibs::calcHashDevice<PERIODIC_YZ><<< numBlocks, numThreads >>>(pos, particleHash, particleIndex,
						particleInfo, compactDeviceMap, numParticles);
			break;

		case PERIODIC_XYZ:
			cuneibs::calcHashDevice<PERIODIC_XYZ><<< numBlocks, numThreads >>>(pos, particleHash, particleIndex,
						particleInfo, compactDeviceMap, numParticles);
			break;

		default:
			throw std::runtime_error("Incorrect value of periodicbound!");
	}

	// check if kernel invocation generated an error
	CUT_CHECK_ERROR("CalcHash kernel execution failed");
}

void
fixHash(hashKey*	particleHash,
		 uint*		particleIndex,
		 const particleinfo* particleInfo,
		 uint*		compactDeviceMap,
		 const uint		numParticles)
{
	uint numThreads = min(BLOCK_SIZE_CALCHASH, numParticles);
	uint numBlocks = div_up(numParticles, numThreads);

	cuneibs::fixHashDevice<<< numBlocks, numThreads >>>(particleHash, particleIndex,
				particleInfo, compactDeviceMap, numParticles);

	// check if kernel invocation generated an error
	CUT_CHECK_ERROR("FixHash kernel execution failed");
}


void reorderDataAndFindCellStart(	uint*				cellStart,			// output: cell start index
									uint*				cellEnd,			// output: cell end index
									uint*				segmentStart,
									float4*				newPos,				// output: sorted positions
									float4*				newVel,				// output: sorted velocities
									particleinfo*		newInfo,			// output: sorted info
									float4*				newBoundElement,	// output: sorted boundary elements
									float4*				newGradGamma,		// output: sorted gradient gamma
									vertexinfo*			newVertices,		// output: sorted vertices
									float*				newTKE,				// output: k for k-e model
									float*				newEps,				// output: e for k-e model
									float*				newTurbVisc,		// output: eddy viscosity
									float4*				newEulerVel,		// output: eulerian velocity
									const hashKey*		particleHash,		// input: sorted grid hashes
									const uint*			particleIndex,		// input: sorted particle indices
									const float4*		oldPos,				// input: unsorted positions
									const float4*		oldVel,				// input: unsorted velocities
									const particleinfo*	oldInfo,			// input: unsorted info
									const float4*		oldBoundElement,	// input: sorted boundary elements
									const float4*		oldGradGamma,		// input: sorted gradient gamma
									const vertexinfo*	oldVertices,		// input: sorted vertices
									const float*		oldTKE,				// input: k for k-e model
									const float*		oldEps,				// input: e for k-e model
									const float*		oldTurbVisc,		// input: eddy viscosity
									const float4*		oldEulerVel,		// input: eulerian velocity
									const uint			numParticles,
<<<<<<< HEAD
									const uint			numGridCells
									)
=======
									uint*				newNumParticles,	// output: number of active particles found
									const uint			numGridCells,
									uint*				inversedParticleIndex)
>>>>>>> 393cd2d1
{
	uint numThreads = min(BLOCK_SIZE_REORDERDATA, numParticles);
	uint numBlocks = div_up(numParticles, numThreads);

	// now in a separate function
	// CUDA_SAFE_CALL(cudaMemset(cellStart, 0xffffffff, numGridCells*sizeof(uint)));

	CUDA_SAFE_CALL(cudaBindTexture(0, posTex, oldPos, numParticles*sizeof(float4)));
	CUDA_SAFE_CALL(cudaBindTexture(0, velTex, oldVel, numParticles*sizeof(float4)));
	CUDA_SAFE_CALL(cudaBindTexture(0, infoTex, oldInfo, numParticles*sizeof(particleinfo)));

	// TODO reduce these conditionals

	if (oldBoundElement)
		CUDA_SAFE_CALL(cudaBindTexture(0, boundTex, oldBoundElement, numParticles*sizeof(float4)));
	if (oldGradGamma)
		CUDA_SAFE_CALL(cudaBindTexture(0, gamTex, oldGradGamma, numParticles*sizeof(float4)));
	if (oldVertices)
		CUDA_SAFE_CALL(cudaBindTexture(0, vertTex, oldVertices, numParticles*sizeof(vertexinfo)));

	if (oldTKE)
		CUDA_SAFE_CALL(cudaBindTexture(0, keps_kTex, oldTKE, numParticles*sizeof(float)));
	if (oldEps)
		CUDA_SAFE_CALL(cudaBindTexture(0, keps_eTex, oldEps, numParticles*sizeof(float)));
	if (oldTurbVisc)
		CUDA_SAFE_CALL(cudaBindTexture(0, tviscTex, oldTurbVisc, numParticles*sizeof(float)));
	if (oldEulerVel)
		CUDA_SAFE_CALL(cudaBindTexture(0, eulerVelTex, oldEulerVel, numParticles*sizeof(float4)));

	uint smemSize = sizeof(uint)*(numThreads+1);
	cuneibs::reorderDataAndFindCellStartDevice<<< numBlocks, numThreads, smemSize >>>(cellStart, cellEnd, segmentStart,
		newPos, newVel, newInfo, newBoundElement, newGradGamma, newVertices, newTKE, newEps, newTurbVisc,
<<<<<<< HEAD
												particleHash, particleIndex, numParticles);
=======
		newEulerVel, particleHash, particleIndex, numParticles, newNumParticles, inversedParticleIndex);
>>>>>>> 393cd2d1

	// check if kernel invocation generated an error
	CUT_CHECK_ERROR("ReorderDataAndFindCellStart kernel execution failed");

	CUDA_SAFE_CALL(cudaUnbindTexture(posTex));
	CUDA_SAFE_CALL(cudaUnbindTexture(velTex));
	CUDA_SAFE_CALL(cudaUnbindTexture(infoTex));

	if (oldBoundElement)
		CUDA_SAFE_CALL(cudaUnbindTexture(boundTex));
	if (oldGradGamma)
		CUDA_SAFE_CALL(cudaUnbindTexture(gamTex));
	if (oldVertices)
		CUDA_SAFE_CALL(cudaUnbindTexture(vertTex));

	if (oldTKE)
		CUDA_SAFE_CALL(cudaUnbindTexture(keps_kTex));
	if (oldEps)
		CUDA_SAFE_CALL(cudaUnbindTexture(keps_eTex));
	if (oldTurbVisc)
		CUDA_SAFE_CALL(cudaUnbindTexture(tviscTex));

	if (oldEulerVel)
		CUDA_SAFE_CALL(cudaUnbindTexture(eulerVelTex));
}

void
updateVertIDToIndex(particleinfo*	particleInfo,
					uint*			vertIDToIndex,
					const uint		numParticles)
{
	uint numThreads = min(BLOCK_SIZE_REORDERDATA, numParticles);
	uint numBlocks = div_up(numParticles, numThreads);

	cuneibs::updateVertIDToIndexDevice<<< numBlocks, numThreads>>>(particleInfo, vertIDToIndex, numParticles);
}

void
buildNeibsList(	neibdata*			neibsList,
				const float4*		pos,
				const particleinfo*	info,
				vertexinfo*			vertices,
				const float4		*boundelem,
				float2*				vertPos[],
				const uint*			vertIDToIndex,
				const hashKey*		particleHash,
				const uint*			cellStart,
				const uint*			cellEnd,
				const uint			numParticles,
				const uint			particleRangeEnd,
				const uint			gridCells,
				const float			sqinfluenceradius,
				const float			boundNlSqInflRad,
				const Periodicity	periodicbound)
{
	// vertices, boundeleme and vertPos must be either all NULL or all not-NULL.
	// throw otherwise
	if (vertices || boundelem || vertPos) {
		if (!vertices || !boundelem || ! vertPos) {
			fprintf(stderr, "%p vs %p vs %p\n", vertices, boundelem, vertPos);
			throw std::runtime_error("inconsistent params to buildNeibsList");
		}
	}

	// we are using SA_BOUNDARY if vertices is not NULL
	bool use_sa_boundary = !!vertices;

	const uint numThreads = min(BLOCK_SIZE_BUILDNEIBS, particleRangeEnd);
	const uint numBlocks = div_up(particleRangeEnd, numThreads);

	// bind textures to read all particles, not only internal ones
	#if (__COMPUTE__ < 20)
	CUDA_SAFE_CALL(cudaBindTexture(0, posTex, pos, numParticles*sizeof(float4)));
	#endif
	CUDA_SAFE_CALL(cudaBindTexture(0, infoTex, info, numParticles*sizeof(particleinfo)));
	CUDA_SAFE_CALL(cudaBindTexture(0, cellStartTex, cellStart, gridCells*sizeof(uint)));
	CUDA_SAFE_CALL(cudaBindTexture(0, cellEndTex, cellEnd, gridCells*sizeof(uint)));

#define BUILDNEIBS_CASE(use_sa, periodic) \
	case periodic: \
		cuneibs::buildNeibsListDevice<use_sa, periodic, true><<<numBlocks, numThreads>>>(params); \
		break;

#define BUILDNEIBS_SWITCH(use_sa) \
	switch(periodicbound) { \
		BUILDNEIBS_CASE(use_sa, PERIODIC_NONE); \
		BUILDNEIBS_CASE(use_sa, PERIODIC_X); \
		BUILDNEIBS_CASE(use_sa, PERIODIC_Y); \
		BUILDNEIBS_CASE(use_sa, PERIODIC_XY); \
		BUILDNEIBS_CASE(use_sa, PERIODIC_Z); \
		BUILDNEIBS_CASE(use_sa, PERIODIC_XZ); \
		BUILDNEIBS_CASE(use_sa, PERIODIC_YZ); \
		BUILDNEIBS_CASE(use_sa, PERIODIC_XYZ); \
	}

	if (use_sa_boundary) {
		CUDA_SAFE_CALL(cudaBindTexture(0, vertTex, vertices, numParticles*sizeof(vertexinfo)));
		CUDA_SAFE_CALL(cudaBindTexture(0, boundTex, boundelem, numParticles*sizeof(float4)));

		buildneibs_params<true> params(neibsList, pos, particleHash, particleRangeEnd, sqinfluenceradius,
			vertPos, vertIDToIndex, boundNlSqInflRad);

		BUILDNEIBS_SWITCH(true);

		CUDA_SAFE_CALL(cudaUnbindTexture(vertTex));
		CUDA_SAFE_CALL(cudaUnbindTexture(boundTex));
	} else {
		buildneibs_params<false> params(neibsList, pos, particleHash, particleRangeEnd, sqinfluenceradius,
			vertPos, vertIDToIndex, boundNlSqInflRad);

		BUILDNEIBS_SWITCH(false);
	}

	// check if kernel invocation generated an error
	CUT_CHECK_ERROR("BuildNeibs kernel execution failed");

	#if (__COMPUTE__ < 20)
	CUDA_SAFE_CALL(cudaUnbindTexture(posTex));
	#endif
	CUDA_SAFE_CALL(cudaUnbindTexture(infoTex));
	CUDA_SAFE_CALL(cudaUnbindTexture(cellStartTex));
	CUDA_SAFE_CALL(cudaUnbindTexture(cellEndTex));
}

void
sort(hashKey*	particleHash, uint*	particleIndex, uint	numParticles)
{
	thrust::device_ptr<hashKey> particleHash_devptr = thrust::device_pointer_cast(particleHash);
	thrust::device_ptr<uint> particleIndex_devptr = thrust::device_pointer_cast(particleIndex);

	thrust::sort_by_key(particleHash_devptr, particleHash_devptr + numParticles, particleIndex_devptr);

	CUT_CHECK_ERROR("thrust sort failed");

}
}<|MERGE_RESOLUTION|>--- conflicted
+++ resolved
@@ -185,20 +185,10 @@
 									const float*		oldTurbVisc,		// input: eddy viscosity
 									const float4*		oldEulerVel,		// input: eulerian velocity
 									const uint			numParticles,
-<<<<<<< HEAD
-									const uint			numGridCells
-									)
-=======
-									uint*				newNumParticles,	// output: number of active particles found
-									const uint			numGridCells,
-									uint*				inversedParticleIndex)
->>>>>>> 393cd2d1
+									uint*				newNumParticles)	// output: number of active particles found
 {
 	uint numThreads = min(BLOCK_SIZE_REORDERDATA, numParticles);
 	uint numBlocks = div_up(numParticles, numThreads);
-
-	// now in a separate function
-	// CUDA_SAFE_CALL(cudaMemset(cellStart, 0xffffffff, numGridCells*sizeof(uint)));
 
 	CUDA_SAFE_CALL(cudaBindTexture(0, posTex, oldPos, numParticles*sizeof(float4)));
 	CUDA_SAFE_CALL(cudaBindTexture(0, velTex, oldVel, numParticles*sizeof(float4)));
@@ -225,11 +215,7 @@
 	uint smemSize = sizeof(uint)*(numThreads+1);
 	cuneibs::reorderDataAndFindCellStartDevice<<< numBlocks, numThreads, smemSize >>>(cellStart, cellEnd, segmentStart,
 		newPos, newVel, newInfo, newBoundElement, newGradGamma, newVertices, newTKE, newEps, newTurbVisc,
-<<<<<<< HEAD
-												particleHash, particleIndex, numParticles);
-=======
-		newEulerVel, particleHash, particleIndex, numParticles, newNumParticles, inversedParticleIndex);
->>>>>>> 393cd2d1
+		newEulerVel, particleHash, particleIndex, numParticles, newNumParticles);
 
 	// check if kernel invocation generated an error
 	CUT_CHECK_ERROR("ReorderDataAndFindCellStart kernel execution failed");
