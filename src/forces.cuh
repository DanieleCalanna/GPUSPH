--- conflicted
+++ resolved
@@ -308,17 +308,6 @@
 
 // Computes the boundary conditions on segments using the information from the fluid (on solid walls used for Neumann boundary conditions).
 void
-<<<<<<< HEAD
-updateBoundValues(	float4*		oldVel,
-			float*		oldTKE,
-			float*		oldEps,
-			vertexinfo*	vertices,
-			uint*		vertIDToIndex,
-			particleinfo*	info,
-			uint		numParticles,
-			uint		particleRangeEnd,
-			bool		initStep);
-=======
 saSegmentBoundaryConditions(
 			float4*			oldPos,
 			float4*			oldVel,
@@ -327,6 +316,7 @@
 			float4*			oldEulerVel,
 			float4*			oldGGam,
 			vertexinfo*		vertices,
+	const	uint*			vertIDToIndex,
 	const	float2	* const vertPos[],
 	const	float4*			boundelement,
 	const	particleinfo*	info,
@@ -341,7 +331,6 @@
 	const	float			influenceradius,
 	const	bool			initStep,
 	const	bool			inoutBoundaries);
->>>>>>> 393cd2d1
 
 // There is no need to use two velocity arrays (read and write) and swap them after.
 // Computes the boundary conditions on vertex particles using the values from the segments associated to it. Also creates particles for inflow boundary conditions.
@@ -358,6 +347,7 @@
 			float2*			contupd,
 	const	float4*			boundelement,
 			vertexinfo*		vertices,
+	const	uint*			vertIDToIndex,
 			particleinfo*	info,
 			hashKey*		particleHash,
 	const	uint*			cellStart,
