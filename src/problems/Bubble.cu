/*  Copyright 2015 Giuseppe Bilotta, Alexis Herault, Robert A. Dalrymple, Eugenio Rustico, Ciro Del Negro

    Istituto Nazionale di Geofisica e Vulcanologia
        Sezione di Catania, Catania, Italy

    Università di Catania, Catania, Italy

    Johns Hopkins University, Baltimore, MD

    This file is part of GPUSPH.

    GPUSPH is free software: you can redistribute it and/or modify
    it under the terms of the GNU General Public License as published by
    the Free Software Foundation, either version 3 of the License, or
    (at your option) any later version.

    GPUSPH is distributed in the hope that it will be useful,
    but WITHOUT ANY WARRANTY; without even the implied warranty of
    MERCHANTABILITY or FITNESS FOR A PARTICULAR PURPOSE.  See the
    GNU General Public License for more details.

    You should have received a copy of the GNU General Public License
    along with GPUSPH.  If not, see <http://www.gnu.org/licenses/>.
*/


#include <iostream>

#include "Bubble.h"
#include "GlobalData.h"
#include "cudasimframework.cu"

#define USE_PLANES 0

#if USE_PLANES
#define USE_GHOST 1 // set to 0 for standard planes
#else
#define USE_GHOST 0 // never use ghosts unless using planes
#endif



Bubble::Bubble(GlobalData *_gdata) : XProblem(_gdata),
	dyn_layers(0)
{
	// Size and origin of the simulation domain
	R = 0.025;
	H = 10*R;
	lx = ly = 6*R;
	lz = H;

	// TODO GAUSSIAN kernel of radius 3
	SETUP_FRAMEWORK(
		formulation<SPH_GRENIER>,
		//formulation<SPH_F2>,
		viscosity<DYNAMICVISC>,
		boundary<DYN_BOUNDARY>,
		add_flags<(USE_PLANES ? ENABLE_PLANES : ENABLE_NONE)>
	);

	// SPH parameters
	// Grenier sets h/R = 0.128
	//set_deltap(6.72e-4/1.3);
	set_deltap(0.128*R/1.3);

	if (simparams()->boundarytype == DYN_BOUNDARY) {
		dyn_layers = simparams()->get_influence_layers() + 1;
		extra_offset = make_double3(dyn_layers*m_deltap);
	} else {
		dyn_layers = 0;
		extra_offset = make_double3(0.0);
	}
	m_size = make_double3(lx, ly, lz) + 2*extra_offset;
	m_origin = -m_size/2;

	simparams()->buildneibsfreq = 10;

	simparams()->tend = 1.0;

	physparams()->epsinterface = 0.08;

	// Physical parameters
	physparams()->gravity = make_float3(0.0, 0.0, -9.81f);
	float g = length(physparams()->gravity);

	//set p1coeff,p2coeff, epsxsph here if different from 12.,6., 0.5
	physparams()->dcoeff = 5.0f*g*H;

	physparams()->r0 = m_deltap;

	float maxvel = sqrt(g*H);
	float rho0 = 1;
	float rho1 = 1000;

	air = add_fluid(rho0);
	water = add_fluid(rho1);

	set_equation_of_state(air,  1.4, 198*maxvel);
	set_equation_of_state(water,  7.0f, 14*maxvel);

	set_kinematic_visc(air, 4.5e-3f);
	set_kinematic_visc(water, 3.5e-5f);

	physparams()->artvisccoeff = 0.3f;
	physparams()->epsartvisc = 0.01*simparams()->slength*simparams()->slength;

	// Drawing and saving times
	add_writer(VTKWRITER, 0.01);

	// Name of problem used for directory creation
	m_name = "Bubble";

	// Building the geometry
	float r0 = physparams()->r0;

	setPositioning(PP_CORNER);
	GeometryID experiment_box = addBox(GT_FIXED_BOUNDARY, FT_BORDER,
		Point(m_origin),
		m_size.x, m_size.y, m_size.z);
	disableCollisions(experiment_box);

	GeometryID fluid = addBox(GT_FLUID, FT_SOLID,
		Point(m_origin + extra_offset),
		lx, ly, H);

	// the actual particle mass will be set during the
	// initializeParticles routine, both for the tank and for the
	// fluid particles, by multiplitying the mass computed here
	// by the density of the particle
	setParticleMassByDensity(experiment_box, 1);
	setParticleMassByDensity(fluid, 1);

}

void Bubble::copy_planes(PlaneList &planes)
{
#if USE_PLANES
	// z = m_origin.z
	planes.push_back( implicit_plane(0, 0, 1.0, -m_origin.z) );
	// z = m_origin.z+lz
	planes.push_back( implicit_plane(0, 0, -1.0, m_origin.z+lz) );
	// y = m_origin.y
	planes.push_back( implicit_plane(0, 1.0, 0, -m_origin.y) );
	// y = m_origin.y+ly
	planes.push_back( implicit_plane(0, -1.0, 0, m_origin.y+ly) );
	// x = m_origin.x
	planes.push_back( implicit_plane(1.0, 0, 0, -m_origin.x) );
	// x = m_origin.x+lx
	planes.push_back( implicit_plane(-1.0, 0, 0, m_origin.x+lx) );
#endif
}


// the bubble is initially located centered at 2R from the bottom.
bool is_inside(double3 const& origin, float R, double4 const& pt)
{
	return
		(pt.x*pt.x) +
		(pt.y*pt.y) +
		(pt.z - (origin.z+2*R))*(pt.z - (origin.z+2*R)) < R*R;
}

// Mass and density initialization
	void
Bubble::initializeParticles(BufferList &buffers, const uint numParticles)
{
	// Example usage

	// 1. warn the user if this is expected to take much time
	printf("Initializing particles density and mass...\n");

	// 2. grab the particle arrays from the buffer list
	float4 *vel = buffers.getData<BUFFER_VEL>();
	particleinfo *info = buffers.getData<BUFFER_INFO>();
	double4 *pos_global = buffers.getData<BUFFER_POS_GLOBAL>();
	float4 *pos = buffers.getData<BUFFER_POS>();

	// 3. iterate on the particles
	for (uint i = 0; i < numParticles; i++) {
		float rho = 1;
		double depth = H - pos_global[i].z + m_origin.z;
		// for boundary particles, we use the density of water,
		// fluid particles will override fluid_idx depending on whether
		// they are inside the bubble or not
		int fluid_idx = water;
		if (FLUID(info[i])) {
			fluid_idx = is_inside(m_origin, R, pos_global[i]) ? air : water;
			// hydrostatic density: for the heavy fluid, this is simply computed
			// as the density that gives pressure rho g h, with h depth
			rho = hydrostatic_density(depth, fluid_idx);
			// for the bubble, the hydrostatic density must be computed in a slightly
			// more complex way:
			if (fluid_idx == air) {
				// interface: depth of center of the bubble corrected by
				// R^2 - horizontal offset squared
				// note: no correction by m_origin.z because we are only
				// interested in deltas
				float z_intf = 2*R + sqrtf(R*R
						- (pos_global[i].x)*(pos_global[i].x)
						- (pos_global[i].y)*(pos_global[i].y)
						);
				// pressure at interface, from heavy fluid
				float g = length(physparams()->gravity);
				float P = physparams()->rho0[water]*(H - z_intf)*g;
				// plus hydrostatic pressure from _our_ fluid
				P += physparams()->rho0[air]*(z_intf - pos_global[i].z + m_origin.z)*g;
				rho = density_for_pressure(P, air);
			}
			info[i]= make_particleinfo(PT_FLUID, fluid_idx, i);
		} else if (BOUNDARY(info[i])) {
			rho = hydrostatic_density(depth, fluid_idx);
			info[i]= make_particleinfo(PT_BOUNDARY, fluid_idx, i);
		}
		// fix up the particle mass according to the actual density
<<<<<<< HEAD
		pos[i].w *= physical_density(rho, fluid_idx);
=======
		pos[i].w *= absolute_density(rho,fluid_idx);
>>>>>>> 855a4db2
		vel[i].w = rho;
	}
}


bool Bubble::need_write(double t) const
{
 	return 0;
}



<|MERGE_RESOLUTION|>--- conflicted
+++ resolved
@@ -212,11 +212,7 @@
 			info[i]= make_particleinfo(PT_BOUNDARY, fluid_idx, i);
 		}
 		// fix up the particle mass according to the actual density
-<<<<<<< HEAD
 		pos[i].w *= physical_density(rho, fluid_idx);
-=======
-		pos[i].w *= absolute_density(rho,fluid_idx);
->>>>>>> 855a4db2
 		vel[i].w = rho;
 	}
 }
