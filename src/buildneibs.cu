--- conflicted
+++ resolved
@@ -290,11 +290,7 @@
 				const uint			gridCells,
 				const float			sqinfluenceradius,
 				const float			sqdpo2,
-<<<<<<< HEAD
-				const int			periodicbound)
-=======
 				const Periodicity	periodicbound)
->>>>>>> 08515c3e
 {
 	// vertices, boundeleme and vertPos must be either all NULL or all not-NULL.
 	// throw otherwise
@@ -321,128 +317,6 @@
 	CUDA_SAFE_CALL(cudaBindTexture(0, vertTex, vertices, numParticles*sizeof(vertexinfo)));
 	CUDA_SAFE_CALL(cudaBindTexture(0, boundTex, boundelem, numParticles*sizeof(float4)));
 
-<<<<<<< HEAD
-	switch (periodicbound) {
-		case 0:
-			cuneibs::buildNeibsListDevice<0, true><<< numBlocks, numThreads >>>(
-						#if (__COMPUTE__ >= 20)
-						pos,
-						#endif
-						vertPos[0],
-						vertPos[1],
-						vertPos[2],
-						particleHash,
-						neibsList,
-						particleRangeEnd,
-						sqinfluenceradius,
-						sqdpo2);
-		break;
-
-		case 1:
-				cuneibs::buildNeibsListDevice<1, true><<< numBlocks, numThreads >>>(
-						#if (__COMPUTE__ >= 20)
-						pos,
-						#endif
-						vertPos[0],
-						vertPos[1],
-						vertPos[2],
-						particleHash,
-						neibsList,
-						particleRangeEnd,
-						sqinfluenceradius,
-						sqdpo2);
-				break;
-
-		case 2:
-				cuneibs::buildNeibsListDevice<2, true><<< numBlocks, numThreads >>>(
-						#if (__COMPUTE__ >= 20)
-						pos,
-						#endif
-						vertPos[0],
-						vertPos[1],
-						vertPos[2],
-						particleHash,
-						neibsList,
-						particleRangeEnd,
-						sqinfluenceradius,
-						sqdpo2);
-				break;
-
-		case 3:
-				cuneibs::buildNeibsListDevice<3, true><<< numBlocks, numThreads >>>(
-						#if (__COMPUTE__ >= 20)
-						pos,
-						#endif
-						vertPos[0],
-						vertPos[1],
-						vertPos[2],
-						particleHash,
-						neibsList,
-						particleRangeEnd,
-						sqinfluenceradius,
-						sqdpo2);
-				break;
-
-		case 4:
-				cuneibs::buildNeibsListDevice<4, true><<< numBlocks, numThreads >>>(
-						#if (__COMPUTE__ >= 20)
-						pos,
-						#endif
-						vertPos[0],
-						vertPos[1],
-						vertPos[2],
-						particleHash,
-						neibsList,
-						particleRangeEnd,
-						sqinfluenceradius,
-						sqdpo2);
-				break;
-
-		case 5:
-				cuneibs::buildNeibsListDevice<5, true><<< numBlocks, numThreads >>>(
-						#if (__COMPUTE__ >= 20)
-						pos,
-						#endif
-						vertPos[0],
-						vertPos[1],
-						vertPos[2],
-						particleHash,
-						neibsList,
-						particleRangeEnd,
-						sqinfluenceradius,
-						sqdpo2);
-				break;
-
-		case 6:
-				cuneibs::buildNeibsListDevice<6, true><<< numBlocks, numThreads >>>(
-						#if (__COMPUTE__ >= 20)
-						pos,
-						#endif
-						vertPos[0],
-						vertPos[1],
-						vertPos[2],
-						particleHash,
-						neibsList,
-						particleRangeEnd,
-						sqinfluenceradius,
-						sqdpo2);
-				break;
-
-		case 7:
-				cuneibs::buildNeibsListDevice<7, true><<< numBlocks, numThreads >>>(
-						#if (__COMPUTE__ >= 20)
-						pos,
-						#endif
-						vertPos[0],
-						vertPos[1],
-						vertPos[2],
-						particleHash,
-						neibsList,
-						particleRangeEnd,
-						sqinfluenceradius,
-						sqdpo2);
-				break;
-=======
 #define BUILDNEIBS_CASE(use_sa, periodic) \
 	case periodic: \
 		cuneibs::buildNeibsListDevice<use_sa, periodic, true><<<numBlocks, numThreads>>>(params); \
@@ -476,7 +350,6 @@
 			vertPos, sqdpo2);
 
 		BUILDNEIBS_SWITCH(false);
->>>>>>> 08515c3e
 	}
 
 	// check if kernel invocation generated an error
