--- conflicted
+++ resolved
@@ -47,22 +47,13 @@
 */
 class Object {
 	protected:
-<<<<<<< HEAD
-		EulerParameters		m_ep;					///< Euler parameters associated with the object
-		dMatrix3 			m_ODERot;				///< ODE rotation matrix associated to the object
-		Point				m_center;				///< Coordinates of center of gravity
-		double				m_inertia[3];			///< Inertia matrix in the principal axes of inertia frame
-		double				m_mass;					///< Mass of the object
-		PointVect			m_parts;				///< Particles belonging to the object
-		uint				m_numParts;				///< Number of particles belonging to the object
-=======
 		EulerParameters		m_ep;			///< Euler parameters associated with the object
 		dMatrix3			m_ODERot;		///< ODE rotation matrix associated to the object
 		Point				m_center;		///< Coordinates of center of gravity in the global reference frame
 		double				m_inertia[3];	///< Inertia matrix in the principal axes of inertia frame
 		double				m_mass;			///< Mass of the object
 		PointVect			m_parts;		///< Particles belonging to the object
->>>>>>> 7e1a964a
+		uint				m_numParts;		///< Number of particles belonging to the object
 	public:
 		dBodyID				m_ODEBody;		///< ODE body ID associated with the object
 		dGeomID				m_ODEGeom;		///< ODE geometry ID associated with the object
@@ -104,10 +95,7 @@
 		virtual void GetInertialFrameData(double*, double&, double*, EulerParameters&) const;
 		//@}
 
-<<<<<<< HEAD
 		/// Returns the particle vector associated with the object
-=======
->>>>>>> 7e1a964a
 		PointVect& GetParts(void);
 
 		/// Sets the number of particles associated with an object
@@ -125,23 +113,14 @@
 		 */
 		//@{
 		/// Create an ODE body in the specified ODE world and space
-<<<<<<< HEAD
-		virtual void ODEBodyCreate(dWorldID, const double, const double, dSpaceID ODESpace = 0)
-		{ throw std::runtime_error("ODEBodyCreate called but not defined!"); }
-		/// Create an ODE geometry in the specified ODE space
-		virtual void ODEGeomCreate(dSpaceID, const double, const double density = 1.0)
-		{ throw std::runtime_error("ODEGeomCreate called but not defined!"); }
-		/// Print ODE-related information such as position, CG, geometry bounding box (if any), etc.
-		void ODEPrintInformation();
-=======
 		/*! \throws std::runtime_error if the method is not implemented
 		 */
-		virtual void ODEBodyCreate(dWorldID, const double, dSpaceID ODESpace = 0)
+		virtual void ODEBodyCreate(dWorldID, const double, const double density = 1.0, dSpaceID ODESpace = 0)
 		{ throw std::runtime_error("ODEBodyCreate called but not defined!"); }
 		/// Create an ODE geometry in the specified ODE space
 		/*! \throws std::runtime_error if the method is not implemented
 		 */
-		virtual void ODEGeomCreate(dSpaceID, const double)
+		virtual void ODEGeomCreate(dSpaceID, const double, const double density = 1.0)
 		{ throw std::runtime_error("ODEGeomCreate called but not defined!"); }
 		/// Return the ODE body ID associated with the Object
 		/*! \return the body ID associated with the object
@@ -151,7 +130,8 @@
 		{	if (!m_ODEBody)
 				throw std::runtime_error("ODEGetBody called but object is not associated with an ODE body !");
 			return m_ODEBody; }
->>>>>>> 7e1a964a
+		/// Print ODE-related information such as position, CG, geometry bounding box (if any), etc.
+		void ODEPrintInformation();
 		//@}
 
 
