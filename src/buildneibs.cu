--- conflicted
+++ resolved
@@ -113,47 +113,35 @@
 }
 
 
-void reorderDataAndFindCellStart(	uint*			cellStart,		// output: cell start index
-									uint*			cellEnd,		// output: cell end index
-									float4*			newPos,			// output: sorted positions
-									float4*			newVel,			// output: sorted velocities
-<<<<<<< HEAD
-									particleinfo*	newInfo,		// output: sorted info
-									const hashKey*	particleHash,   // input: sorted grid hashes
-									const uint*		particleIndex,  // input: sorted particle indices
-									const float4*	oldPos,			// input: unsorted positions
-									const float4*	oldVel,			// input: unsorted velocities
-									const particleinfo*	oldInfo,	// input: unsorted info
-									const uint		numParticles,
-									const uint		numGridCells)
-=======
-									particleinfo*		newInfo,		// output: sorted info
-									float4*			newBoundElement,	// output: sorted boundary elements
-									float4*			newGradGamma,		// output: sorted gradient gamma
-									vertexinfo*		newVertices,		// output: sorted vertices
-									float*			newPressure,		// output: sorted pressure
-									float*			newTKE,				// output: k for k-e model
-									float*			newEps,				// output: e for k-e model
-									float*			newTurbVisc,		// output: eddy viscosity
-									float*			newStrainRate,		// output: strain rate
-									hashKey*		particleHash,		// input: sorted grid hashes
-									uint*			particleIndex,		// input: sorted particle indices
-									float4*			oldPos,			// input: sorted position array
-									float4*			oldVel,			// input: sorted velocity array
-									particleinfo*		oldInfo,		// input: sorted info array
-									float4*			oldBoundElement,	// input: sorted boundary elements
-									float4*			oldGradGamma,		// input: sorted gradient gamma
-									vertexinfo*		oldVertices,		// input: sorted vertices
-									float*			oldPressure,		// input: sorted pressure
-									float*			oldTKE,				// input: k for k-e model
-									float*			oldEps,				// input: e for k-e model
-									float*			oldTurbVisc,		// input: eddy viscosity
-									float*			oldStrainRate,		// input: strain rate
-									uint*			newNumParticles,	// output: number of active particles found
-									uint			numParticles,
-									uint			numGridCells,
-									uint*			inversedParticleIndex)
->>>>>>> db580281
+void reorderDataAndFindCellStart(	uint*				cellStart,			// output: cell start index
+									uint*				cellEnd,			// output: cell end index
+									float4*				newPos,				// output: sorted positions
+									float4*				newVel,				// output: sorted velocities
+									particleinfo*		newInfo,			// output: sorted info
+									float4*				newBoundElement,	// output: sorted boundary elements
+									float4*				newGradGamma,		// output: sorted gradient gamma
+									vertexinfo*			newVertices,		// output: sorted vertices
+									float*				newPressure,		// output: sorted pressure
+									float*				newTKE,				// output: k for k-e model
+									float*				newEps,				// output: e for k-e model
+									float*				newTurbVisc,		// output: eddy viscosity
+									float*				newStrainRate,		// output: strain rate
+									const hashKey*		particleHash,   	// input: sorted grid hashes
+									const uint*			particleIndex,  	// input: sorted particle indices
+									const float4*		oldPos,				// input: unsorted positions
+									const float4*		oldVel,				// input: unsorted velocities
+									const particleinfo*	oldInfo,			// input: unsorted info
+									const float4*		oldBoundElement,	// input: sorted boundary elements
+									const float4*		oldGradGamma,		// input: sorted gradient gamma
+									const vertexinfo*	oldVertices,		// input: sorted vertices
+									const float*		oldPressure,		// input: sorted pressure
+									const float*		oldTKE,				// input: k for k-e model
+									const float*		oldEps,				// input: e for k-e model
+									const float*		oldTurbVisc,		// input: eddy viscosity
+									const float*		oldStrainRate,		// input: strain rate
+									const uint			numParticles,
+									const uint			numGridCells,
+									uint*				inversedParticleIndex)
 {
 	uint numThreads = min(BLOCK_SIZE_REORDERDATA, numParticles);
 	uint numBlocks = div_up(numParticles, numThreads);
@@ -177,7 +165,7 @@
 	uint smemSize = sizeof(uint)*(numThreads+1);
 	cuneibs::reorderDataAndFindCellStartDevice<<< numBlocks, numThreads, smemSize >>>(cellStart, cellEnd, newPos,
 												newVel, newInfo, newBoundElement, newGradGamma, newVertices, newPressure, newTKE, newEps, newTurbVisc, newStrainRate,
-												particleHash, particleIndex, newNumParticles, numParticles, inversedParticleIndex);
+												particleHash, particleIndex, numParticles, inversedParticleIndex);
 
 	// check if kernel invocation generated an error
 	CUT_CHECK_ERROR("ReorderDataAndFindCellStart kernel execution failed");
