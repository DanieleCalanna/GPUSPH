/*  Copyright 2011-2013 Alexis Herault, Giuseppe Bilotta, Robert A. Dalrymple, Eugenio Rustico, Ciro Del Negro

    Istituto Nazionale di Geofisica e Vulcanologia
        Sezione di Catania, Catania, Italy

    Università di Catania, Catania, Italy

    Johns Hopkins University, Baltimore, MD

    This file is part of GPUSPH.

    GPUSPH is free software: you can redistribute it and/or modify
    it under the terms of the GNU General Public License as published by
    the Free Software Foundation, either version 3 of the License, or
    (at your option) any later version.

    GPUSPH is distributed in the hope that it will be useful,
    but WITHOUT ANY WARRANTY; without even the implied warranty of
    MERCHANTABILITY or FITNESS FOR A PARTICULAR PURPOSE.  See the
    GNU General Public License for more details.

    You should have received a copy of the GNU General Public License
    along with GPUSPH.  If not, see <http://www.gnu.org/licenses/>.
*/

// UINT_MAX
#include <cstddef>

#include <sstream>
#include <stdexcept>

#include "VTKWriter.h"
// GlobalData is required for writing the device index. With some order
// of inclusions, a forward declaration might be required
#include "GlobalData.h"

using namespace std;

// TODO for the time being, we assume no more than 256 devices
// upgrade to UInt16 / ushort if it's ever needed

typedef unsigned char dev_idx_t;
static const char dev_idx_str[] = "UInt8";

VTKWriter::VTKWriter(const Problem *problem)
  : Writer(problem)
{
	string time_filename = m_dirname + "/VTUinp.pvd";
    m_timefile = NULL;
    m_timefile = fopen(time_filename.c_str(), "w");

	/*if (m_timefile == NULL) {
		stringstream ss;
		ss << "Cannot open data file " << time_filename;
		throw runtime_error(ss.str());
		}*/

	// Writing header of VTUinp.pvd file
	if (m_timefile) {
		fprintf(m_timefile,"<?xml version='1.0'?>\n");
		fprintf(m_timefile," <VTKFile type='Collection' version='0.1'>\n");
		fprintf(m_timefile,"  <Collection>\n");
	}
}


VTKWriter::~VTKWriter()
{
	if (m_timefile != NULL) {
		fprintf(m_timefile,"   </Collection>\n");
		fprintf(m_timefile,"  </VTKFile>\n");
		fclose(m_timefile);
	}
}

/* Endianness check: (char*)&endian_int reads the first byte of the int,
 * which is 0 on big-endian machines, and 1 in little-endian machines */
static int endian_int=1;
static const char* endianness[2] = { "BigEndian", "LittleEndian" };

static float zeroes[4];

/* auxiliary functions to write data array entrypoints */
inline void
scalar_array(FILE *fid, const char *type, const char *name, size_t offset)
{
	fprintf(fid, "	<DataArray type='%s' Name='%s' "
			"format='appended' offset='%zu'/>\n",
			type, name, offset);
}

inline void
vector_array(FILE *fid, const char *type, const char *name, uint dim, size_t offset)
{
	fprintf(fid, "	<DataArray type='%s' Name='%s' NumberOfComponents='%u' "
			"format='appended' offset='%zu'/>\n",
			type, name, dim, offset);
}

inline void
vector_array(FILE *fid, const char *type, uint dim, size_t offset)
{
	fprintf(fid, "	<DataArray type='%s' NumberOfComponents='%u' "
			"format='appended' offset='%zu'/>\n",
			type, dim, offset);
}

void
VTKWriter::write(uint numParts, BufferList const& buffers, uint node_offset, float t, const bool testpoints)
{
	const double4 *pos = buffers.getData<BUFFER_POS_GLOBAL>();
	const hashKey *particleHash = buffers.getData<BUFFER_HASH>();
	const float4 *vel = buffers.getData<BUFFER_VEL>();
	const particleinfo *info = buffers.getData<BUFFER_INFO>();
	const float3 *vort = buffers.getData<BUFFER_VORTICITY>();
	const float4 *normals = buffers.getData<BUFFER_NORMALS>();
	const float4 *gradGamma = buffers.getData<BUFFER_GRADGAMMA>();
	const float *tke = buffers.getData<BUFFER_TKE>();
	const float *eps = buffers.getData<BUFFER_EPSILON>();
	const float *turbvisc = buffers.getData<BUFFER_TURBVISC>();
	const float *priv = buffers.getData<BUFFER_PRIVATE>();

<<<<<<< HEAD
	// CSV file for tespoints
	string testpoints_fname = m_dirname + "/testpoints/testpoints_" + current_filenum() + ".csv";
	FILE *testpoints_file = NULL;
	if (m_gdata->problem->get_simparams()->csvtestpoints) {
=======
	// We write cell indices in Cell data, so the first thing to do is to count the number of
	// (active) cells (where active = has particles in it). This is equal to the number of
	// distinct cell indices we can find traversing the particleHash buffer. While we traverse it,
	// we actually collect the cell indices (so we can just dump them at the end) and
	// mark the offset at which each cell ends, which will be the 'offsets' DataArray
	// for the cells.
	// Both vectors are estimated to be numParts/4 elements long
	std::vector<uint> cellIndex; cellIndex.reserve(numParts/4);
	std::vector<uint> cellEnd; cellEnd.reserve(numParts/4);
	uint last_hash = UINT_MAX;
	for (uint i = node_offset; i < node_offset + numParts; ++i) {
		uint hash = cellHashFromParticleHash( particleHash[i] );
		if (hash != last_hash) {
			// new cell
			cellIndex.push_back(hash);
			last_hash = hash;
			// if we had a previous one, mark its end. Note that
			// offset are counted in the array of saved particles,
			// hence i - node_offset, not i
			if (cellIndex.size() > 1) {
				cellEnd.push_back(i - node_offset);
			}
		}
	}
	cellEnd.push_back(numParts); // 'close' last cell
	const uint numCells = cellEnd.size();

	// CSV file for tespoints
	string testpoints_fname = m_dirname + "/testpoints/testpoints_" + current_filenum() + ".csv";
	FILE *testpoints_file = NULL;
	if (gdata->problem->get_simparams()->csvtestpoints) {
>>>>>>> 08515c3e
		testpoints_file = fopen(testpoints_fname.c_str(), "w");
		if (testpoints_file == NULL) {
			stringstream ss;
			ss << "Cannot open testpoints file " << testpoints_fname;
			throw runtime_error(ss.str());
		}
		// write CSV header
		if (testpoints_file)
			fprintf(testpoints_file,"T,ID,Pressure,Object,CellIndex,PosX,PosY,PosZ,VelX,VelY,VelZ\n");
	}

	string filename;

	FILE *fid = open_data_file("PART", next_filenum(), &filename);

	// Header
	//====================================================================================
	fprintf(fid,"<?xml version='1.0'?>\n");
	fprintf(fid,"<VTKFile type= 'UnstructuredGrid'  version= '0.1'  byte_order= '%s'>\n",
		endianness[*(char*)&endian_int & 1]);
	fprintf(fid," <UnstructuredGrid>\n");
	fprintf(fid,"  <Piece NumberOfPoints='%u' NumberOfCells='%u'>\n", numParts, numCells);

	fprintf(fid,"   <PointData Scalars='Pressure' Vectors='Velocity'>\n");

	size_t offset = 0;

	// pressure
	scalar_array(fid, "Float32", "Pressure", offset);
	offset += sizeof(float)*numParts+sizeof(int);

	// density
	scalar_array(fid, "Float32", "Density", offset);
	offset += sizeof(float)*numParts+sizeof(int);

	// mass
	scalar_array(fid, "Float32", "Mass", offset);
	offset += sizeof(float)*numParts+sizeof(int);

	// gamma
	if (gradGamma) {
		scalar_array(fid, "Float32", "Gamma", offset);
		offset += sizeof(float)*numParts+sizeof(int);
	}

	// turbulent kinetic energy
	if (tke) {
		scalar_array(fid, "Float32", "TKE", offset);
		offset += sizeof(float)*numParts+sizeof(int);
	}

	// turbulent epsilon
	if (eps) {
		scalar_array(fid, "Float32", "Epsilon", offset);
		offset += sizeof(float)*numParts+sizeof(int);
	}

	// eddy viscosity
	if (turbvisc) {
		scalar_array(fid, "Float32", "Eddy viscosity", offset);
		offset += sizeof(float)*numParts+sizeof(int);
	}

	// particle info
	if (info) {
		scalar_array(fid, "Int16", "Part type", offset);
		offset += sizeof(ushort)*numParts+sizeof(int);
//		scalar_array(fid, "Int16", "Part flag", offset);
//		offset += sizeof(ushort)*numParts+sizeof(int);
//		scalar_array(fid, "Int16", "Fluid number", offset);
//		offset += sizeof(ushort)*numParts+sizeof(int);
//		scalar_array(fid, "Int16", "Part object", offset);
//		offset += sizeof(ushort)*numParts+sizeof(int);
		scalar_array(fid, "UInt32", "Part id", offset);
		offset += sizeof(uint)*numParts+sizeof(int);
	}

	// device index
<<<<<<< HEAD
	if (m_gdata) {
		scalar_array(fid, "UInt32", "DeviceIndex", offset);
		offset += sizeof(uint)*numParts+sizeof(int);
	}

	// cell index
	scalar_array(fid, "UInt32", "CellIndex", offset);
	offset += sizeof(uint)*numParts+sizeof(int);
=======
	if (MULTI_DEVICE) {
		scalar_array(fid, dev_idx_str, "DeviceIndex", offset);
		offset += sizeof(dev_idx_t)*numParts+sizeof(int);
	}
>>>>>>> 08515c3e

	// velocity
	vector_array(fid, "Float32", "Velocity", 3, offset);
	offset += sizeof(float)*3*numParts+sizeof(int);

	// gradient gamma
	if (gradGamma) {
		vector_array(fid, "Float32", "Gradient Gamma", 3, offset);
		offset += sizeof(float)*3*numParts+sizeof(int);
	}

	// vorticity
	if (vort) {
		vector_array(fid, "Float32", "Vorticity", 3, offset);
		offset += sizeof(float)*3*numParts+sizeof(int);
	}

	// normals
	if (normals) {
		vector_array(fid, "Float32", "Normals", 3, offset);
		offset += sizeof(float)*3*numParts+sizeof(int);

		scalar_array(fid, "Float32", "Criteria", offset);
		offset += sizeof(float)*numParts+sizeof(int);
	}

	// private
	if (priv) {
		scalar_array(fid, "Float32", "Private", offset);
		offset += sizeof(float)*numParts+sizeof(int);
	}

	fprintf(fid,"   </PointData>\n");

	// position
	fprintf(fid,"   <Points>\n");
	vector_array(fid, "Float64", 3, offset);
	offset += sizeof(double)*3*numParts+sizeof(int);
	fprintf(fid,"   </Points>\n");

	// Cells data
	fprintf(fid,"   <CellData Scalars='CellIndex'>\n");
	scalar_array(fid, "UInt32", "CellIndex", offset);
	offset += sizeof(uint)*numCells+sizeof(int);
	fprintf(fid,"   </CellData>\n");
	fprintf(fid,"   <Cells>\n");
	scalar_array(fid, "UInt32", "connectivity", offset);
	offset += sizeof(uint)*numParts+sizeof(int);
<<<<<<< HEAD
	fprintf(fid,"	<DataArray type='Int32' Name='types' format='ascii'>\n");
	for (uint i = node_offset; i < node_offset + numParts; i++)
		fprintf(fid,"%d\t", 1);
	fprintf(fid,"\n");
	fprintf(fid,"	</DataArray>\n");
=======
	scalar_array(fid, "UInt32", "offsets", offset);
	offset += sizeof(uint)*numCells+sizeof(int);
	scalar_array(fid, "UInt8", "types", offset);
	offset += sizeof(uchar)*numCells+sizeof(int);
>>>>>>> 08515c3e
	fprintf(fid,"   </Cells>\n");
	fprintf(fid,"  </Piece>\n");

	fprintf(fid," </UnstructuredGrid>\n");
	fprintf(fid," <AppendedData encoding='raw'>\n_");
	//====================================================================================

	int numbytes=sizeof(float)*numParts;

	// pressure
	fwrite(&numbytes, sizeof(numbytes), 1, fid);
	for (uint i=node_offset; i < node_offset + numParts; i++) {
		float value = 0.0;
		if (TESTPOINTS(info[i]))
			value = vel[i].w;
		else
			value = m_problem->pressure(vel[i].w, object(info[i]));
		fwrite(&value, sizeof(value), 1, fid);
	}

	// density
	fwrite(&numbytes, sizeof(numbytes), 1, fid);
	for (uint i=node_offset; i < node_offset + numParts; i++) {
		float value = 0.0;
		if (TESTPOINTS(info[i]))
			// TODO FIXME: Testpoints compute pressure only
			// In the future we would like to have a density here
			// but this needs to be done correctly for multifluids
			value = NAN;
		else
			value = vel[i].w;
		fwrite(&value, sizeof(value), 1, fid);
	}

	// mass
	fwrite(&numbytes, sizeof(numbytes), 1, fid);
	for (uint i=node_offset; i < node_offset + numParts; i++) {
		float value = pos[i].w;
		fwrite(&value, sizeof(value), 1, fid);
	}

	// gamma
	if (gradGamma) {
		fwrite(&numbytes, sizeof(numbytes), 1, fid);
		for (uint i=node_offset; i < node_offset + numParts; i++) {
			float value = gradGamma[i].w;
			fwrite(&value, sizeof(value), 1, fid);
		}
	}

	// turbulent kinetic energy
	if (tke) {
		fwrite(&numbytes, sizeof(numbytes), 1, fid);
		for (uint i=node_offset; i < node_offset + numParts; i++) {
			float value = tke[i];
			fwrite(&value, sizeof(value), 1, fid);
		}
	}

	// turbulent epsilon
	if (eps) {
		fwrite(&numbytes, sizeof(numbytes), 1, fid);
		for (uint i=0; i < numParts; i++) {
			float value = eps[i];
			fwrite(&value, sizeof(value), 1, fid);
		}
	}

	// eddy viscosity
	if (turbvisc) {
		fwrite(&numbytes, sizeof(numbytes), 1, fid);
		for (uint i=node_offset; i < node_offset + numParts; i++) {
			float value = turbvisc[i];
			fwrite(&value, sizeof(value), 1, fid);
		}
	}

	// particle info
	if (info) {
		numbytes=sizeof(ushort)*numParts;

		// type
		fwrite(&numbytes, sizeof(numbytes), 1, fid);
		for (uint i=node_offset; i < node_offset + numParts; i++) {
			ushort value = PART_TYPE(info[i]);
<<<<<<< HEAD
			if (m_gdata->problem->get_simparams()->csvtestpoints && value == (TESTPOINTSPART >> MAX_FLUID_BITS)) {
=======
			if (gdata->problem->get_simparams()->csvtestpoints && value == (TESTPOINTSPART >> MAX_FLUID_BITS)) {
>>>>>>> 08515c3e
				fprintf(testpoints_file,"%g,%u,%g,%u,%u,%g,%g,%g,%g,%g,%g\n",
					t, id(info[i]),
					vel[i].w, object(info[i]), cellHashFromParticleHash( particleHash[i] ),
					pos[i].x, pos[i].y, pos[i].z,
					vel[i].x, vel[i].y, vel[i].z);
			}
			fwrite(&value, sizeof(value), 1, fid);
		}

//		// flag
//		fwrite(&numbytes, sizeof(numbytes), 1, fid);
//		for (uint i=node_offset; i < node_offset + numParts; i++) {
//			ushort value = PART_FLAG(info[i]);
//			fwrite(&value, sizeof(value), 1, fid);
//		}

//		// fluid number
//		fwrite(&numbytes, sizeof(numbytes), 1, fid);
//		for (uint i=node_offset; i < node_offset + numParts; i++) {
//			ushort value = PART_FLUID_NUM(info[i]);
//			fwrite(&value, sizeof(value), 1, fid);
//		}

//		// object
//		fwrite(&numbytes, sizeof(numbytes), 1, fid);
//		for (uint i=node_offset; i < node_offset + numParts; i++) {
//			ushort value = object(info[i]);
//			fwrite(&value, sizeof(value), 1, fid);
//		}

		numbytes=sizeof(uint)*numParts;

		// id
		fwrite(&numbytes, sizeof(numbytes), 1, fid);
		for (uint i=node_offset; i < node_offset + numParts; i++) {
			uint value = id(info[i]);
			fwrite(&value, sizeof(value), 1, fid);
		}
	}

	// device index
	if (MULTI_DEVICE) {
		numbytes = sizeof(dev_idx_t)*numParts;
		fwrite(&numbytes, sizeof(numbytes), 1, fid);
		// The previous way was to compute the theoretical containing cell solely according on the particle position. This, however,
		// was inconsistent with the actual particle distribution among the devices, since one particle can be physically out of the
		// containing cell until next calchash/reorder.
		// The current policy is: just list the particles according to how the global array is partitioned. In other words, we rely
		// on the particle index to understad which device downloaded the particle data.
<<<<<<< HEAD
		for (uint d = 0; d < m_gdata->devices; d++) {
=======
		for (uint d = 0; d < gdata->devices; d++) {
>>>>>>> 08515c3e
			// compute the global device ID for each device
			dev_idx_t value = gdata->GLOBAL_DEVICE_ID(gdata->mpi_rank, d);
			// write one for each particle (no need for the "absolute" particle index)
			for (uint p = 0; p < gdata->s_hPartsPerDevice[d]; p++)
				fwrite(&value, sizeof(value), 1, fid);
		}
		// There two alternate policies: 1. use particle hash or 2. compute belonging device.
		// To use the particle hash, instead of just relying on the particle index, use the following code:
		/*
		for (uint i=node_offset; i < node_offset + numParts; i++) {
<<<<<<< HEAD
			uint value = m_gdata->s_hDeviceMap[ cellHashFromParticleHash(particleHash[i]) ];
=======
			uint value = gdata->s_hDeviceMap[ cellHashFromParticleHash(particleHash[i]) ];
>>>>>>> 08515c3e
			fwrite(&value, sizeof(value), 1, fid);
		}
		*/
		// This should be equivalent to the current "listing" approach. If for any reason (e.g. debug) one needs to write the
		// device index according to the current spatial position, it is enough to compute the particle hash from its position
		// instead of reading it from the particlehash array. Please note that this would reflect the spatial split but not the
		// actual assignments: until the next calchash is performed, one particle remains in the containing device even if it
		// it is slightly outside the domain.
<<<<<<< HEAD
	}

	// linearized cell index (NOTE: particles might be slightly off the belonging cell)
	numbytes = sizeof(uint)*numParts;
	fwrite(&numbytes, sizeof(numbytes), 1, fid);
	for (int i=node_offset; i < node_offset + numParts; i++) {
		uint value = cellHashFromParticleHash( particleHash[i] );
		fwrite(&value, sizeof(value), 1, fid);
=======
>>>>>>> 08515c3e
	}

	numbytes=sizeof(float)*3*numParts;

	// velocity
	fwrite(&numbytes, sizeof(numbytes), 1, fid);
	for (uint i=node_offset; i < node_offset + numParts; i++) {
		float *value = zeroes;
		//if (FLUID(info[i]) || TESTPOINTS(info[i]))
			value = (float*)(vel + i);
		fwrite(value, sizeof(*value), 3, fid);
	}

	// gradient gamma
	if (gradGamma) {
		fwrite(&numbytes, sizeof(numbytes), 1, fid);
		for (uint i=node_offset; i < node_offset + numParts; i++) {
			float *value = zeroes;
			value = (float*)(gradGamma + i);
			fwrite(value, sizeof(*value), 3, fid);
		}
	}

	// vorticity
	if (vort) {
		fwrite(&numbytes, sizeof(numbytes), 1, fid);
		for (uint i=node_offset; i < node_offset + numParts; i++) {
			float *value = zeroes;
			if (FLUID(info[i])) {
				value = (float*)(vort + i);
			}
			fwrite(value, sizeof(*value), 3, fid);
		}
	}

	// normals
	if (normals) {
		fwrite(&numbytes, sizeof(numbytes), 1, fid);
		for (uint i=node_offset; i < node_offset + numParts; i++) {
			float *value = zeroes;
			if (FLUID(info[i])) {
				value = (float*)(normals + i);
			}
			fwrite(value, sizeof(*value), 3, fid);
		}

		numbytes=sizeof(float)*numParts;
		// criteria
		fwrite(&numbytes, sizeof(numbytes), 1, fid);
		for (uint i=node_offset; i < node_offset + numParts; i++) {
			float value = 0;
			if (FLUID(info[i]))
				value = normals[i].w;
			fwrite(&value, sizeof(value), 1, fid);
		}
	}

	numbytes=sizeof(float)*numParts;

	// private
	if (priv) {
		fwrite(&numbytes, sizeof(numbytes), 1, fid);
		for (uint i=node_offset; i < node_offset + numParts; i++) {
			float value = priv[i];
			fwrite(&value, sizeof(value), 1, fid);
		}
	}

	// position
	numbytes=sizeof(double)*3*numParts;
	fwrite(&numbytes, sizeof(numbytes), 1, fid);
	for (uint i=node_offset; i < node_offset + numParts; i++) {
		double *value = (double*)(pos + i);
		fwrite(value, sizeof(*value), 3, fid);
	}

	// Cells data

	// cell index
	numbytes=sizeof(uint)*numCells;
	fwrite(&numbytes, sizeof(numbytes), 1, fid);
	fwrite(&cellIndex[0], numbytes, 1, fid);

	// connectivity
	numbytes=sizeof(uint)*numParts;
	fwrite(&numbytes, sizeof(numbytes), 1, fid);
	for (uint i=0; i < numParts; i++) {
		uint value = i;
		fwrite(&value, sizeof(value), 1, fid);
	}

	// offsets
	numbytes=sizeof(uint)*numCells;
	fwrite(&numbytes, sizeof(numbytes), 1, fid);
	fwrite(&cellEnd[0], numbytes, 1, fid);

	// types (currently all cells type=2, vertex cloud)
	numbytes=sizeof(uchar)*numCells;
	fwrite(&numbytes, sizeof(numbytes), 1, fid);
	for (uint i=0; i < numParts; i++) {
		uchar value = 2;
		fwrite(&value, sizeof(value), 1, fid);
	}

	fprintf(fid," </AppendedData>\n");
	fprintf(fid,"</VTKFile>");

	fclose(fid);

	// Writing time to VTUinp.pvd file
	if (m_timefile != NULL) {
		fprintf(m_timefile,"<DataSet timestep='%f' group='' part='%d' file='%s'/>\n",
			t, 0, filename.c_str());
		fflush(m_timefile);
	}

	// close testpoints file
	if (testpoints_file != NULL)
		fclose(testpoints_file);
}

void
VTKWriter::write_WaveGage(float t, GageList const& gage)
{
	// call the generic write_WaveGage first
	Writer::write_WaveGage(t, gage);

	FILE *fp = open_data_file("WaveGage", current_filenum(), NULL);
	size_t num = gage.size();

	// Header
	fprintf(fp,"<?xml version=\"1.0\"?>\r\n");
	fprintf(fp,"<VTKFile type= \"UnstructuredGrid\"  version= \"0.1\"  byte_order= \"BigEndian\">\r\n");
	fprintf(fp," <UnstructuredGrid>\r\n");
<<<<<<< HEAD
	fprintf(fp,"  <Piece NumberOfPoints=\"%d\" NumberOfCells=\"%d\">\r\n", num, num);
=======
	fprintf(fp,"  <Piece NumberOfPoints=\"%zu\" NumberOfCells=\"%zu\">\r\n", num, num);
>>>>>>> 08515c3e

	//Writing Position
	fprintf(fp,"   <Points>\r\n");
	fprintf(fp,"	<DataArray type=\"Float32\" NumberOfComponents=\"3\" format=\"ascii\">\r\n");
<<<<<<< HEAD
	for (int i=0; i <  num; i++)
=======
	for (size_t i=0; i <  num; i++)
>>>>>>> 08515c3e
		fprintf(fp,"%f\t%f\t%f\t",gage[i].x, gage[i].y, gage[i].z);
	fprintf(fp,"\r\n");
	fprintf(fp,"	</DataArray>\r\n");
	fprintf(fp,"   </Points>\r\n");

	// Cells data
	fprintf(fp,"   <Cells>\r\n");
	fprintf(fp,"	<DataArray type=\"Int32\" Name=\"connectivity\" format=\"ascii\">\r\n");
<<<<<<< HEAD
	for (int i = 0; i < num; i++)
		fprintf(fp,"%d\t", i);
=======
	for (size_t i = 0; i < num; i++)
		fprintf(fp,"%zu\t", i);
>>>>>>> 08515c3e
	fprintf(fp,"\r\n");
	fprintf(fp,"	</DataArray>\r\n");
	fprintf(fp,"\r\n");

	fprintf(fp,"	<DataArray type=\"Int32\" Name=\"offsets\" format=\"ascii\">\r\n");
<<<<<<< HEAD
	for (int i = 0; i < num; i++)
		fprintf(fp,"%d\t", i + 1);
=======
	for (size_t i = 0; i < num; i++)
		fprintf(fp,"%zu\t", i + 1);
>>>>>>> 08515c3e
	fprintf(fp,"\r\n");
	fprintf(fp,"	</DataArray>\r\n");

	fprintf(fp,"\r\n");
	fprintf(fp,"	<DataArray type=\"Int32\" Name=\"types\" format=\"ascii\">\r\n");
<<<<<<< HEAD
	for (int i = 0; i < num; i++)
=======
	for (size_t i = 0; i < num; i++)
>>>>>>> 08515c3e
		fprintf(fp,"%d\t", 1);
	fprintf(fp,"\r\n");
	fprintf(fp,"	</DataArray>\r\n");

	fprintf(fp,"   </Cells>\r\n");

	fprintf(fp,"  </Piece>\r\n");
	fprintf(fp," </UnstructuredGrid>\r\n");
	fprintf(fp,"</VTKFile>");
	fclose(fp);
}

FILE *
VTKWriter::open_data_file(const char* base, string const& num, string *fname)
{
	string filename(base), full_filename;

<<<<<<< HEAD
	if (m_gdata && m_gdata->mpi_nodes > 1)
		filename += "n" + m_gdata->rankString();
=======
	if (gdata && gdata->mpi_nodes > 1)
		filename += "n" + gdata->rankString();
>>>>>>> 08515c3e

	filename += "_" + num + ".vtu";
	full_filename = m_dirname + "/" + filename;

	FILE *fid = fopen(full_filename.c_str(), "w");

	if (fid == NULL) {
		stringstream ss;
		ss << "Cannot open data file " << full_filename;
		throw runtime_error(ss.str());
	}

	if (fname)
		*fname = filename;
	return fid;
}<|MERGE_RESOLUTION|>--- conflicted
+++ resolved
@@ -120,12 +120,6 @@
 	const float *turbvisc = buffers.getData<BUFFER_TURBVISC>();
 	const float *priv = buffers.getData<BUFFER_PRIVATE>();
 
-<<<<<<< HEAD
-	// CSV file for tespoints
-	string testpoints_fname = m_dirname + "/testpoints/testpoints_" + current_filenum() + ".csv";
-	FILE *testpoints_file = NULL;
-	if (m_gdata->problem->get_simparams()->csvtestpoints) {
-=======
 	// We write cell indices in Cell data, so the first thing to do is to count the number of
 	// (active) cells (where active = has particles in it). This is equal to the number of
 	// distinct cell indices we can find traversing the particleHash buffer. While we traverse it,
@@ -157,7 +151,6 @@
 	string testpoints_fname = m_dirname + "/testpoints/testpoints_" + current_filenum() + ".csv";
 	FILE *testpoints_file = NULL;
 	if (gdata->problem->get_simparams()->csvtestpoints) {
->>>>>>> 08515c3e
 		testpoints_file = fopen(testpoints_fname.c_str(), "w");
 		if (testpoints_file == NULL) {
 			stringstream ss;
@@ -236,21 +229,10 @@
 	}
 
 	// device index
-<<<<<<< HEAD
-	if (m_gdata) {
-		scalar_array(fid, "UInt32", "DeviceIndex", offset);
-		offset += sizeof(uint)*numParts+sizeof(int);
-	}
-
-	// cell index
-	scalar_array(fid, "UInt32", "CellIndex", offset);
-	offset += sizeof(uint)*numParts+sizeof(int);
-=======
 	if (MULTI_DEVICE) {
 		scalar_array(fid, dev_idx_str, "DeviceIndex", offset);
 		offset += sizeof(dev_idx_t)*numParts+sizeof(int);
 	}
->>>>>>> 08515c3e
 
 	// velocity
 	vector_array(fid, "Float32", "Velocity", 3, offset);
@@ -299,18 +281,10 @@
 	fprintf(fid,"   <Cells>\n");
 	scalar_array(fid, "UInt32", "connectivity", offset);
 	offset += sizeof(uint)*numParts+sizeof(int);
-<<<<<<< HEAD
-	fprintf(fid,"	<DataArray type='Int32' Name='types' format='ascii'>\n");
-	for (uint i = node_offset; i < node_offset + numParts; i++)
-		fprintf(fid,"%d\t", 1);
-	fprintf(fid,"\n");
-	fprintf(fid,"	</DataArray>\n");
-=======
 	scalar_array(fid, "UInt32", "offsets", offset);
 	offset += sizeof(uint)*numCells+sizeof(int);
 	scalar_array(fid, "UInt8", "types", offset);
 	offset += sizeof(uchar)*numCells+sizeof(int);
->>>>>>> 08515c3e
 	fprintf(fid,"   </Cells>\n");
 	fprintf(fid,"  </Piece>\n");
 
@@ -396,11 +370,7 @@
 		fwrite(&numbytes, sizeof(numbytes), 1, fid);
 		for (uint i=node_offset; i < node_offset + numParts; i++) {
 			ushort value = PART_TYPE(info[i]);
-<<<<<<< HEAD
-			if (m_gdata->problem->get_simparams()->csvtestpoints && value == (TESTPOINTSPART >> MAX_FLUID_BITS)) {
-=======
 			if (gdata->problem->get_simparams()->csvtestpoints && value == (TESTPOINTSPART >> MAX_FLUID_BITS)) {
->>>>>>> 08515c3e
 				fprintf(testpoints_file,"%g,%u,%g,%u,%u,%g,%g,%g,%g,%g,%g\n",
 					t, id(info[i]),
 					vel[i].w, object(info[i]), cellHashFromParticleHash( particleHash[i] ),
@@ -450,11 +420,7 @@
 		// containing cell until next calchash/reorder.
 		// The current policy is: just list the particles according to how the global array is partitioned. In other words, we rely
 		// on the particle index to understad which device downloaded the particle data.
-<<<<<<< HEAD
-		for (uint d = 0; d < m_gdata->devices; d++) {
-=======
 		for (uint d = 0; d < gdata->devices; d++) {
->>>>>>> 08515c3e
 			// compute the global device ID for each device
 			dev_idx_t value = gdata->GLOBAL_DEVICE_ID(gdata->mpi_rank, d);
 			// write one for each particle (no need for the "absolute" particle index)
@@ -465,11 +431,7 @@
 		// To use the particle hash, instead of just relying on the particle index, use the following code:
 		/*
 		for (uint i=node_offset; i < node_offset + numParts; i++) {
-<<<<<<< HEAD
-			uint value = m_gdata->s_hDeviceMap[ cellHashFromParticleHash(particleHash[i]) ];
-=======
 			uint value = gdata->s_hDeviceMap[ cellHashFromParticleHash(particleHash[i]) ];
->>>>>>> 08515c3e
 			fwrite(&value, sizeof(value), 1, fid);
 		}
 		*/
@@ -478,17 +440,6 @@
 		// instead of reading it from the particlehash array. Please note that this would reflect the spatial split but not the
 		// actual assignments: until the next calchash is performed, one particle remains in the containing device even if it
 		// it is slightly outside the domain.
-<<<<<<< HEAD
-	}
-
-	// linearized cell index (NOTE: particles might be slightly off the belonging cell)
-	numbytes = sizeof(uint)*numParts;
-	fwrite(&numbytes, sizeof(numbytes), 1, fid);
-	for (int i=node_offset; i < node_offset + numParts; i++) {
-		uint value = cellHashFromParticleHash( particleHash[i] );
-		fwrite(&value, sizeof(value), 1, fid);
-=======
->>>>>>> 08515c3e
 	}
 
 	numbytes=sizeof(float)*3*numParts;
@@ -623,20 +574,12 @@
 	fprintf(fp,"<?xml version=\"1.0\"?>\r\n");
 	fprintf(fp,"<VTKFile type= \"UnstructuredGrid\"  version= \"0.1\"  byte_order= \"BigEndian\">\r\n");
 	fprintf(fp," <UnstructuredGrid>\r\n");
-<<<<<<< HEAD
-	fprintf(fp,"  <Piece NumberOfPoints=\"%d\" NumberOfCells=\"%d\">\r\n", num, num);
-=======
 	fprintf(fp,"  <Piece NumberOfPoints=\"%zu\" NumberOfCells=\"%zu\">\r\n", num, num);
->>>>>>> 08515c3e
 
 	//Writing Position
 	fprintf(fp,"   <Points>\r\n");
 	fprintf(fp,"	<DataArray type=\"Float32\" NumberOfComponents=\"3\" format=\"ascii\">\r\n");
-<<<<<<< HEAD
-	for (int i=0; i <  num; i++)
-=======
 	for (size_t i=0; i <  num; i++)
->>>>>>> 08515c3e
 		fprintf(fp,"%f\t%f\t%f\t",gage[i].x, gage[i].y, gage[i].z);
 	fprintf(fp,"\r\n");
 	fprintf(fp,"	</DataArray>\r\n");
@@ -645,35 +588,21 @@
 	// Cells data
 	fprintf(fp,"   <Cells>\r\n");
 	fprintf(fp,"	<DataArray type=\"Int32\" Name=\"connectivity\" format=\"ascii\">\r\n");
-<<<<<<< HEAD
-	for (int i = 0; i < num; i++)
-		fprintf(fp,"%d\t", i);
-=======
 	for (size_t i = 0; i < num; i++)
 		fprintf(fp,"%zu\t", i);
->>>>>>> 08515c3e
 	fprintf(fp,"\r\n");
 	fprintf(fp,"	</DataArray>\r\n");
 	fprintf(fp,"\r\n");
 
 	fprintf(fp,"	<DataArray type=\"Int32\" Name=\"offsets\" format=\"ascii\">\r\n");
-<<<<<<< HEAD
-	for (int i = 0; i < num; i++)
-		fprintf(fp,"%d\t", i + 1);
-=======
 	for (size_t i = 0; i < num; i++)
 		fprintf(fp,"%zu\t", i + 1);
->>>>>>> 08515c3e
 	fprintf(fp,"\r\n");
 	fprintf(fp,"	</DataArray>\r\n");
 
 	fprintf(fp,"\r\n");
 	fprintf(fp,"	<DataArray type=\"Int32\" Name=\"types\" format=\"ascii\">\r\n");
-<<<<<<< HEAD
-	for (int i = 0; i < num; i++)
-=======
 	for (size_t i = 0; i < num; i++)
->>>>>>> 08515c3e
 		fprintf(fp,"%d\t", 1);
 	fprintf(fp,"\r\n");
 	fprintf(fp,"	</DataArray>\r\n");
@@ -691,13 +620,8 @@
 {
 	string filename(base), full_filename;
 
-<<<<<<< HEAD
-	if (m_gdata && m_gdata->mpi_nodes > 1)
-		filename += "n" + m_gdata->rankString();
-=======
 	if (gdata && gdata->mpi_nodes > 1)
 		filename += "n" + gdata->rankString();
->>>>>>> 08515c3e
 
 	filename += "_" + num + ".vtu";
 	full_filename = m_dirname + "/" + filename;
