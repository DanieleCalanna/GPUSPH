#include <math.h>
#include <iostream>
#include <vector>

#include "InputProblem.h"
#include "HDF5SphReader.h"


#define USE_PLANES 0

InputProblem::InputProblem(const Options &options) : Problem(options)
{
	numparticles = 0;

	//StillWater periodic (symmetric)
	//*************************************************************************************
//	inputfile = "/home/vorobyev/Crixus/geometries/plane_periodicity/0.plane_0.1_sym.h5sph";

//	set_deltap(0.1f);

//	m_simparams.testpoints = false;
//	H = 2.0;
//	l = 2.0; w = 2.0; h = 2.2;

//	m_physparams.kinematicvisc = 3.0e-2f;
//	m_physparams.gravity = make_float3(0.0, 0.0, -9.81f);

//	//periodic boundaries
//	m_simparams.periodicbound = true;
//	m_physparams.dispvect = make_float3(l, l, 0.0);
//	m_physparams.minlimit = make_float3(0.0f, 0.0f, 0.0f);
//	m_physparams.maxlimit = make_float3(l, l, 0.0f);
	//*************************************************************************************

	//Spheric 2 (DamBreak)
	//*************************************************************************************
//	inputfile = "/home/vorobyev/Crixus/geometries/spheric2/0.spheric2-dr-0.01833-dp-0.02.h5sph";

//	set_deltap(0.02f);

//	m_physparams.kinematicvisc = 1.0e-6f;
//	m_physparams.gravity = make_float3(0.0, 0.0, -9.81f);

//	m_simparams.testpoints = true;
//	H = 0.55;
//	l = 3.5; w = 1.0; h = 1.0;
	//*************************************************************************************

	// Fishpass
	//*************************************************************************************
	// Poitier geometry
	//~~~~~~~~~~~~~~~~~~~~~~~~~~~~~~~~~~~~~~~~~~~~~~~~~~~~~~~~~~~~~~~~~~~~~~~~~~~~~~~~~~~~~
//	inputfile = "/home/vorobyev/Crixus/geometries/fishpass3D/wrong.fishpass_covered_0.0075_sl10.h5sph";

//	set_deltap(0.0075f);

//	m_simparams.testpoints = false;
//	H = 0.2;
//	l = 0.75; w = 0.675; h = 0.4;

//	float slope = 0.1;
	//~~~~~~~~~~~~~~~~~~~~~~~~~~~~~~~~~~~~~~~~~~~~~~~~~~~~~~~~~~~~~~~~~~~~~~~~~~~~~~~~~~~~~

	// BAW geometry
//	//~~~~~~~~~~~~~~~~~~~~~~~~~~~~~~~~~~~~~~~~~~~~~~~~~~~~~~~~~~~~~~~~~~~~~~~~~~~~~~~~~~~~~
//	inputfile = "/home/vorobyev/Crixus/geometries/fishpass3D/0.BAW.fishpass.0.01.h5sph";

//	set_deltap(0.01f);

//	m_simparams.testpoints = false;
//	H = 0.25;
//	l = 1.019; w = 0.785; h = 0.4;

//	float slope = 0.027;
//	//~~~~~~~~~~~~~~~~~~~~~~~~~~~~~~~~~~~~~~~~~~~~~~~~~~~~~~~~~~~~~~~~~~~~~~~~~~~~~~~~~~~~~

//	m_physparams.kinematicvisc = 1.0e-6f;
//	m_physparams.gravity = make_float3(9.81f*sin(atan(slope)), 0.0, -9.81f*cos(atan(slope)));

//	//periodic boundaries
//	m_simparams.periodicbound = true;
//	m_physparams.dispvect = make_float3(l, 0.0f, 0.0f);
//	m_physparams.minlimit = make_float3(0.0f, 0.0f, 0.0f);
//	m_physparams.maxlimit = make_float3(l, 0.0f, 0.0f);
//	//*************************************************************************************

	// Poiseuille flow
	//*************************************************************************************
	inputfile = "/home/vorobyev/Crixus/geometries/2planes_periodicity/0.2planes_0.02.h5sph";

	set_deltap(0.02f);

	m_simparams.testpoints = false;
	H = 1.0;
	l = 0.26; w = 0.26; h = 1.0;

	m_physparams.kinematicvisc = 0.1f;
	m_physparams.gravity = make_float3(0.8, 0.0, 0.0);		// laminar

	//m_physparams.kinematicvisc = 0.00078125f;
	//m_physparams.gravity = make_float3(2.0, 0.0, 0.0);	// turbulent

	//periodic boundaries
	m_simparams.periodicbound = true;
	m_physparams.dispvect = make_float3(l, w, 0.0f);
	m_physparams.minlimit = make_float3(0.0f, 0.0f, 0.0f);
	m_physparams.maxlimit = make_float3(l, w, 0.0f);
	//*************************************************************************************

	// SPH parameters
	m_simparams.dt = 0.00004f;
	m_simparams.xsph = false;
	m_simparams.dtadapt = true;
	m_simparams.dtadaptfactor = 0.3;
	m_simparams.buildneibsfreq = 1;
	m_simparams.shepardfreq = 0;
	m_simparams.mlsfreq = 0;
	m_simparams.ferrari = 0.1;
	m_simparams.visctype = DYNAMICVISC;
	m_simparams.mbcallback = false;
	m_simparams.boundarytype = MF_BOUNDARY;

	// Size and origin of the simulation domain
	m_size = make_double3(l, w ,h);
	m_origin = make_double3(0.0, 0.0, 0.0);

	m_writerType = VTKWRITER;

	// Physical parameters
	//m_physparams.gravity = make_float3(0.8, 0.0, 0.0); //body forse for plane Poiseuille flow
	float g = length(m_physparams.gravity);
	m_physparams.set_density(0, 1000.0, 7.0f, 40.0f);

	m_physparams.dcoeff = 5.0f*g*H;

	m_physparams.r0 = m_deltap;

	m_physparams.artvisccoeff = 0.3f;
	m_physparams.epsartvisc = 0.01*m_simparams.slength*m_simparams.slength;
	m_physparams.epsxsph = 0.5f;

	// Drawing and saving times
	m_displayinterval = 1.0e-4;
	m_writefreq = 1000;
	m_screenshotfreq = 0;

	// Name of problem used for directory creation
	m_name = "InputProblem";
}


int InputProblem::fill_parts()
{
	std::cout << std::endl << "Reading particle data from the input:" << std::endl << inputfile << std::endl;
	const char *ch_inputfile = inputfile.c_str();

	// Setting probes for Spheric2 test case
	//*******************************************************************
	// Wave gages
	add_gage(m_origin + make_double3(2.724, 0.5, 0.0));
	add_gage(m_origin + make_double3(2.228, 0.5, 0.0));
	add_gage(m_origin + make_double3(1.732, 0.5, 0.0));
	add_gage(m_origin + make_double3(0.582, 0.5, 0.0));
	// Pressure probes
	if (m_simparams.testpoints) {
		test_points.push_back(m_origin + make_double3(2.3955, 0.529, 0.021));
		test_points.push_back(m_origin + make_double3(2.3955, 0.529, 0.061));
		test_points.push_back(m_origin + make_double3(2.3955, 0.529, 0.101));
		test_points.push_back(m_origin + make_double3(2.3955, 0.529, 0.141));
		test_points.push_back(m_origin + make_double3(2.4165, 0.471, 0.161));
		test_points.push_back(m_origin + make_double3(2.4565, 0.471, 0.161));
		test_points.push_back(m_origin + make_double3(2.4965, 0.471, 0.161));
		test_points.push_back(m_origin + make_double3(2.5365, 0.471, 0.161));
	}
	//*******************************************************************

	int npart = HDF5SphReader::getNParts(ch_inputfile) + test_points.size();

	return npart;
}

void InputProblem::copy_to_array(float4 *pos, float4 *vel, particleinfo *info, vertexinfo *vertices, float4 *boundelm, uint *hash)
{
	const char *ch_inputfile = inputfile.c_str();
	uint npart = HDF5SphReader::getNParts(ch_inputfile);
	float4 localpos;
	uint hashvalue;

	HDF5SphReader::ReadParticles *buf = new HDF5SphReader::ReadParticles[npart];
	HDF5SphReader::readParticles(buf, ch_inputfile, npart);

	uint n_parts = 0;
	uint n_vparts = 0;
	uint n_bparts = 0;

	for (uint i = 0; i<npart; i++) {
		switch(buf[i].ParticleType) {
			case 1:
				n_parts++;
				break;
			case 2:
				n_vparts++;
				break;
			case 3:
				n_bparts++;
				break;
		}
	}

	std::cout << "Fluid parts: " << n_parts << "\n";
	for (uint i = 0; i < n_parts; i++) {
		//float rho = density(H - buf[i].Coords_2, 0);
		float rho = m_physparams.rho0[0];
		calc_localpos_and_hash(Point(buf[i].Coords_0, buf[i].Coords_1, buf[i].Coords_2, rho*buf[i].Volume), pos[i], hash[i]);
		info[i] = make_particleinfo(FLUIDPART, 0, i);
		hash[i] = hashvalue;
	}
	uint j = n_parts;
	std::cout << "Fluid part mass: " << pos[j-1].w << "\n";

	//Testpoints
	if (test_points.size()) {
		std::cout << "\nTest points: " << test_points.size() << "\n";
		for (uint i = 0; i < test_points.size(); i++) {
			calc_localpos_and_hash(test_points[i], pos[i], hash[i]);
			vel[i] = make_float4(0, 0, 0, m_physparams.rho0[0]);
			info[i]= make_particleinfo(TESTPOINTSPART, 0, i);
		}
		j += test_points.size();
		std::cout << "Test point mass:" << pos[j-1].w << "\n";
	}

<<<<<<< HEAD
	// Setting probes for Spheric2 test case
	//*******************************************************************
	if(n_probeparts) {
		std::cout << "Probe parts: " << n_probeparts << "\n";
		std::vector<float4> probe_coord(n_probeparts);

		// Probe H1
		for (uint i = 0; i < 50; i++) {
			probe_coord[i] = make_float4(2.724, 0.5, 0.02*i, 0);
		}
		// Probe H2
		for (uint i = 50; i < 100; i++) {
			probe_coord[i] = make_float4(2.228, 0.5, 0.02*(i-50), 0);
		}
		// Probe H3
		for (uint i = 100; i < 150; i++) {
			probe_coord[i] = make_float4(1.732, 0.5, 0.02*(i-100), 0);
=======
	if(n_vparts) {
		std::cout << "Vertex parts: " << n_vparts << "\n";
		for (uint i = j; i < j + n_vparts; i++) {
			float rho = density(H - buf[i].Coords_2, 0);
			calc_localpos_and_hash(Point(buf[i].Coords_0, buf[i].Coords_1, buf[i].Coords_2, rho*buf[i].Volume), pos[i], hash[i]);
			vel[i] = make_float4(0, 0, 0, rho);
			info[i] = make_particleinfo(VERTEXPART, 0, i);
>>>>>>> 834c34a2
		}
		j += n_vparts;
		std::cout << "Vertex part mass: " << pos[j-1].w << "\n";
	}

	if(n_bparts) {
		std::cout << "Boundary parts: " << n_bparts << "\n";
		for (uint i = j; i < j + n_bparts; i++) {
			calc_localpos_and_hash(Point(buf[i].Coords_0, buf[i].Coords_1, buf[i].Coords_2, 0.0), pos[i], hash[i]);
			vel[i] = make_float4(0, 0, 0, m_physparams.rho0[0]);
			info[i] = make_particleinfo(BOUNDPART, 0, i);
			vertices[i].x = buf[i].VertexParticle1;
			vertices[i].y = buf[i].VertexParticle2;
			vertices[i].z = buf[i].VertexParticle3;
			boundelm[i].x = buf[i].Normal_0;
			boundelm[i].y = buf[i].Normal_1;
			boundelm[i].z = buf[i].Normal_2;
			boundelm[i].w = buf[i].Surface;
		}
		j += n_bparts;
		std::cout << "Boundary part mass: " << pos[j-1].w << "\n";
	}

	std::flush(std::cout);

	delete [] buf;
}<|MERGE_RESOLUTION|>--- conflicted
+++ resolved
@@ -1,6 +1,5 @@
 #include <math.h>
 #include <iostream>
-#include <vector>
 
 #include "InputProblem.h"
 #include "HDF5SphReader.h"
@@ -230,25 +229,6 @@
 		std::cout << "Test point mass:" << pos[j-1].w << "\n";
 	}
 
-<<<<<<< HEAD
-	// Setting probes for Spheric2 test case
-	//*******************************************************************
-	if(n_probeparts) {
-		std::cout << "Probe parts: " << n_probeparts << "\n";
-		std::vector<float4> probe_coord(n_probeparts);
-
-		// Probe H1
-		for (uint i = 0; i < 50; i++) {
-			probe_coord[i] = make_float4(2.724, 0.5, 0.02*i, 0);
-		}
-		// Probe H2
-		for (uint i = 50; i < 100; i++) {
-			probe_coord[i] = make_float4(2.228, 0.5, 0.02*(i-50), 0);
-		}
-		// Probe H3
-		for (uint i = 100; i < 150; i++) {
-			probe_coord[i] = make_float4(1.732, 0.5, 0.02*(i-100), 0);
-=======
 	if(n_vparts) {
 		std::cout << "Vertex parts: " << n_vparts << "\n";
 		for (uint i = j; i < j + n_vparts; i++) {
@@ -256,7 +236,6 @@
 			calc_localpos_and_hash(Point(buf[i].Coords_0, buf[i].Coords_1, buf[i].Coords_2, rho*buf[i].Volume), pos[i], hash[i]);
 			vel[i] = make_float4(0, 0, 0, rho);
 			info[i] = make_particleinfo(VERTEXPART, 0, i);
->>>>>>> 834c34a2
 		}
 		j += n_vparts;
 		std::cout << "Vertex part mass: " << pos[j-1].w << "\n";
